use clarity::vm::types::signatures::CallableSubtype;
use clarity::vm::types::{SequenceSubtype, StringSubtype, TupleTypeSignature, TypeSignature};
use clarity::vm::{ClarityName, SymbolicExpression};
use walrus::ir::{BinaryOp, IfElse, InstrSeqType, Loop, UnaryOp};
use walrus::{InstrSeqBuilder, LocalId, ValType};

use super::ComplexWord;
use crate::wasm_generator::{
    clar2wasm_ty, drop_value, ArgumentsExt, GeneratorError, SequenceElementType, WasmGenerator,
};
use crate::wasm_utils::{check_argument_count, ArgumentCountCheck};

#[derive(Debug)]
pub struct IsEq;

impl ComplexWord for IsEq {
    fn name(&self) -> ClarityName {
        "is-eq".into()
    }

    fn traverse(
        &self,
        generator: &mut WasmGenerator,
        builder: &mut walrus::InstrSeqBuilder,
        _expr: &SymbolicExpression,
        args: &[SymbolicExpression],
    ) -> Result<(), GeneratorError> {
        check_argument_count(
            generator,
            builder,
            1,
            args.len(),
            ArgumentCountCheck::AtLeast,
        )?;

        // Traverse the first operand pushing it onto the stack
        let first_op = args.get_expr(0)?;
        generator.traverse_expr(builder, first_op)?;
        let ty = generator
            .get_expr_type(first_op)
            .ok_or_else(|| {
                GeneratorError::TypeError("is-eq value expression must be typed".to_owned())
            })?
            .clone();

        // No need to go further if there is only one argument
        if args.len() == 1 {
            drop_value(builder, &ty);
            builder.i32_const(1); // TRUE
            return Ok(());
        }

        // Save the first_op to a local to be further used.
        // This allows to use the first_op value without
        // traversing again the expression.
        let wasm_types = clar2wasm_ty(&ty);
        let val_locals: Vec<_> = wasm_types
            .iter()
            .map(|local_ty| generator.module.locals.add(*local_ty))
            .collect();
        assign_first_operand_to_locals(builder, &ty, &val_locals)?;

        // initialize (reusable) locals for the other operands
        let nth_locals: Vec<_> = wasm_types
            .iter()
            .map(|local_ty| generator.module.locals.add(*local_ty))
            .collect();

        // Initialize boolean result accumulator to TRUE
        builder.i32_const(1);

        // Loop through remainder operands, if the case.
        for operand in args.iter().skip(1) {
            // push the new operand on the stack
            generator.traverse_expr(builder, operand)?;

            // insert the new operand into locals
            let operand_ty = generator
                .get_expr_type(operand)
                .ok_or_else(|| {
                    GeneratorError::TypeError("is-eq value expression must be typed".to_owned())
                })?
                .clone();
            assign_to_locals(builder, &ty, &operand_ty, &nth_locals)?;

            // check equality
            wasm_equal(
                &ty,
                &operand_ty,
                generator,
                builder,
                &val_locals,
                &nth_locals,
            )?;

            // Do an "and" operation with the result from the previous function call.
            builder.binop(BinaryOp::I32And);
        }

        Ok(())
    }
}

#[derive(Debug)]
pub enum IndexOf {
    Original,
    Alias,
}

impl ComplexWord for IndexOf {
    fn name(&self) -> ClarityName {
        match self {
            IndexOf::Original => "index-of".into(),
            IndexOf::Alias => "index-of?".into(),
        }
    }

    fn traverse(
        &self,
        generator: &mut WasmGenerator,
        builder: &mut walrus::InstrSeqBuilder,
        _expr: &SymbolicExpression,
        args: &[SymbolicExpression],
    ) -> Result<(), GeneratorError> {
<<<<<<< HEAD
        check_argument_count(generator, builder, 2, args.len(), ArgumentCountCheck::Exact)?;

        // Traverse the sequence, leaving its offset and size on the stack.
=======
>>>>>>> 2e55c72c
        let seq = args.get_expr(0)?;
        let elem_expr = args.get_expr(1)?;
        // workaround to fix types in the case of elements that are themself Sequences
        if let TypeSignature::SequenceType(SequenceSubtype::ListType(ltd)) = generator
            .get_expr_type(seq)
            .ok_or(GeneratorError::TypeError(
                "index_of element must be typed".to_owned(),
            ))?
        {
            generator.set_expr_type(elem_expr, ltd.get_list_item_type().clone())?;
        }

        // Traverse the sequence, leaving its offset and size on the stack.
        generator.traverse_expr(builder, seq)?;
        // STACK: [offset, size]

        // Get type of the Sequence element.
        let elem_ty = generator.get_sequence_element_type(seq)?;

        // Locals declaration.
        let seq_size = generator.module.locals.add(ValType::I32);
        let offset = generator.module.locals.add(ValType::I32);
        let end_offset = generator.module.locals.add(ValType::I32);

        builder
            .local_set(seq_size)
            // STACK: [offset]
            .local_tee(offset)
            // STACK: [offset]
            .local_get(seq_size)
            // STACK: [offset, size]
            .binop(BinaryOp::I32Add)
            // STACK: [add_result]
            .local_set(end_offset);
        // STACK: []

        builder.local_get(seq_size).unop(UnaryOp::I32Eqz);
        // STACK: [size]

        let ty = InstrSeqType::new(
            &mut generator.module.types,
            &[],
            &[ValType::I32, ValType::I64, ValType::I64],
        );

        let if_id = {
            let mut if_case = builder.dangling_instr_seq(ty);
            if_case.i32_const(0).i64_const(0).i64_const(0);
            if_case.id()
        };

        let else_id = {
            let else_case = &mut builder.dangling_instr_seq(ty);
            let item = args.get_expr(1)?;
            generator.traverse_expr(else_case, item)?;
            // STACK: [item]

            // Get the type of the item expression
            let item_ty = generator
                .get_expr_type(item)
                .ok_or_else(|| {
                    GeneratorError::TypeError("index_of item expression must be typed".to_owned())
                })?
                .clone();

            // Store the item into a local.
            let item_locals = generator.save_to_locals(else_case, &item_ty, true);
            // STACK: []

            // Create and store an index into a local.
            let index = generator.module.locals.add(ValType::I64);
            else_case.i64_const(0);
            // STACK: [0]
            else_case.local_set(index);
            // STACK: []

            // Loop through the sequence.
            let loop_body_ty = InstrSeqType::new(
                &mut generator.module.types,
                &[],
                &[ValType::I32, ValType::I64, ValType::I64],
            );

            let loop_body = &mut else_case.dangling_instr_seq(loop_body_ty);
            let loop_body_id = {
                // Loop label.
                let loop_id = loop_body.id();

                // Load an element from the sequence, at offset position,
                // and push it onto the top of the stack.
                // Also store the current sequence element into a local.
                let (elem_size, elem_locals) = match &elem_ty {
                    SequenceElementType::Other(elem_ty) => {
                        (
                            generator.read_from_memory(loop_body, offset, 0, elem_ty)?,
                            // STACK: [element]
                            generator.save_to_locals(loop_body, elem_ty, true),
                            // STACK: []
                        )
                    }
                    SequenceElementType::Byte => {
                        // The element type is a byte, so we can just push the
                        // offset and size = 1 to the stack.
                        let size = 1;
                        loop_body.local_get(offset).i32_const(size);
                        // STACK: [offset, size]

                        (size, generator.save_to_locals(loop_body, &item_ty, true))
                        // STACK: []
                    }
                    SequenceElementType::UnicodeScalar => {
                        // The element type is a unicode scalar, so we can just push the
                        // offset and size = 4 to the stack.
                        let size = 4;
                        loop_body.local_get(offset).i32_const(size);
                        // STACK: [offset, size]

                        (size, generator.save_to_locals(loop_body, &item_ty, true))
                        // STACK: []
                    }
                };

                // Check item and element equality.
                // And push the result of the comparison onto the top of the stack.
                wasm_equal(
                    &item_ty,
                    &item_ty,
                    generator,
                    loop_body,
                    &item_locals,
                    &elem_locals,
                )?;
                // STACK: [wasm_equal_result]

                loop_body.if_else(
                    InstrSeqType::new(
                        &mut generator.module.types,
                        &[],
                        &[ValType::I32, ValType::I64, ValType::I64],
                    ),
                    |then| {
                        then.i32_const(1).local_get(index).i64_const(0);
                        // STACK: [1, index_lo, index_hi]
                    },
                    |else_| {
                        // Increment the sequence offset by the size of the element
                        // and push it to the stack.
                        // Also push the offset limit onto the top of the stack.
                        else_
                            .local_get(offset)
                            .i32_const(elem_size)
                            .binop(BinaryOp::I32Add)
                            .local_tee(offset)
                            .local_get(end_offset);
                        // STACK: [offset, end_offset]

                        else_.binop(BinaryOp::I32GeU).if_else(
                            InstrSeqType::new(
                                &mut generator.module.types,
                                &[],
                                &[ValType::I32, ValType::I64, ValType::I64],
                            ),
                            |then| {
                                // Reached the end of the sequence
                                // and not found the element.
                                then.i32_const(0).local_get(index).i64_const(0);
                                // STACK: [0, index_lo, index_hi]
                            },
                            |else_| {
                                // Increment index by 1
                                // and continue loop.
                                else_
                                    .local_get(index)
                                    .i64_const(1)
                                    .binop(BinaryOp::I64Add)
                                    .local_set(index)
                                    .br(loop_id);
                            },
                        );
                    },
                );
                loop_body.id()
            };

            else_case.instr(Loop { seq: loop_body_id });

            else_case.id()
        };

        builder.instr(IfElse {
            consequent: if_id,
            alternative: else_id,
        });

        Ok(())
    }
}

fn assign_to_locals(
    builder: &mut walrus::InstrSeqBuilder,
    original_ty: &TypeSignature,
    current_ty: &TypeSignature,
    locals: &[LocalId],
) -> Result<(), GeneratorError> {
    // WE HAVE TO GO THROUGH LOCALS IN REVERSE ORDER!!!
    match (original_ty, current_ty) {
        // Any NoType isn't worth assigning to a local, and can just be dropped
        (TypeSignature::NoType, _) | (_, TypeSignature::NoType) => {
            drop_value(builder, current_ty);
        }
        (TypeSignature::OptionalType(t), TypeSignature::OptionalType(s)) => {
            let (variant_local, inner_locals) = locals.split_first().ok_or_else(|| {
                GeneratorError::InternalError("missing locals for optional variant".to_string())
            })?;
            assign_to_locals(builder, t, s, inner_locals)?;
            builder.local_set(*variant_local);
        }
        (TypeSignature::ResponseType(t), TypeSignature::ResponseType(s)) => {
            let (variant_local, inner_locals) = locals.split_first().ok_or_else(|| {
                GeneratorError::InternalError("missing locals for response variant".to_string())
            })?;
            let first_ok_size = clar2wasm_ty(&t.0).len();
            let (ok_locals, err_locals) = inner_locals.split_at(first_ok_size);
            assign_to_locals(builder, &t.1, &s.1, err_locals)?;
            assign_to_locals(builder, &t.0, &s.0, ok_locals)?;
            builder.local_set(*variant_local);
        }
        (TypeSignature::TupleType(t), TypeSignature::TupleType(s)) => {
            let mut remaining_locals = locals;
            for (tt, ss) in t
                .get_type_map()
                .values()
                .rev()
                .zip(s.get_type_map().values().rev())
            {
                let tt_size = clar2wasm_ty(tt).len();
                let (rest, cur_locals) =
                    remaining_locals.split_at(remaining_locals.len() - tt_size);
                remaining_locals = rest;
                assign_to_locals(builder, tt, ss, cur_locals)?;
            }
        }
        // All the other types aren't influenced by inner NoType and can just be assigned automatically
        _ => {
            for i in (0..clar2wasm_ty(original_ty).len()).rev() {
                builder.local_set(*locals.get(i).ok_or_else(|| {
                    GeneratorError::InternalError("not enough locals for simple type".to_string())
                })?);
            }
        }
    }
    Ok(())
}

fn assign_first_operand_to_locals(
    builder: &mut walrus::InstrSeqBuilder,
    ty: &TypeSignature,
    locals: &[LocalId],
) -> Result<(), GeneratorError> {
    assign_to_locals(builder, ty, ty, locals)
}

fn wasm_equal(
    ty: &TypeSignature,
    nth_ty: &TypeSignature,
    generator: &mut WasmGenerator,
    builder: &mut InstrSeqBuilder,
    first_op: &[LocalId],
    nth_op: &[LocalId],
) -> Result<(), GeneratorError> {
    // This is for the case where we have to compare two type that differs, it is a direct false
    // Only case should be a NoType with something, in the case where we compare
    // Response<NoType, x> == Response<y, NoType>
    let mut no_type_match = || {
        builder.i32_const(0);
        Ok(())
    };

    match ty {
        // we should never compare NoType
        TypeSignature::NoType => {
            builder.unreachable();
            Ok(())
        }
        TypeSignature::BoolType => {
            builder
                .local_get(first_op[0])
                .local_get(nth_op[0])
                .binop(BinaryOp::I32Eq);
            Ok(())
        }
        // is-eq-int function can be reused to both int and uint types.
        TypeSignature::IntType | TypeSignature::UIntType => {
            if ty == nth_ty {
                wasm_equal_int128(generator, builder, first_op, nth_op)
            } else {
                no_type_match()
            }
        }
        // is-eq-bytes function can be used for types with (offset, length)
        TypeSignature::SequenceType(SequenceSubtype::BufferType(_))
        | TypeSignature::SequenceType(SequenceSubtype::StringType(_)) => {
            if matches!(
                (ty, nth_ty),
                (
                    TypeSignature::SequenceType(SequenceSubtype::BufferType(_)),
                    TypeSignature::SequenceType(SequenceSubtype::BufferType(_)),
                ) | (
                    TypeSignature::SequenceType(SequenceSubtype::StringType(StringSubtype::ASCII(
                        _
                    ))),
                    TypeSignature::SequenceType(SequenceSubtype::StringType(StringSubtype::ASCII(
                        _
                    ))),
                ) | (
                    TypeSignature::SequenceType(SequenceSubtype::StringType(StringSubtype::UTF8(
                        _
                    ))),
                    TypeSignature::SequenceType(SequenceSubtype::StringType(StringSubtype::UTF8(
                        _
                    ))),
                )
            ) {
                wasm_equal_bytes(generator, builder, first_op, nth_op)
            } else {
                no_type_match()
            }
        }
        TypeSignature::PrincipalType
        | TypeSignature::CallableType(CallableSubtype::Principal(_)) => {
            if ty == nth_ty {
                wasm_equal_bytes(generator, builder, first_op, nth_op)
            } else {
                no_type_match()
            }
        }
        TypeSignature::OptionalType(some_ty) => match nth_ty {
            TypeSignature::OptionalType(nth_some_ty) => {
                wasm_equal_optional(generator, builder, first_op, nth_op, some_ty, nth_some_ty)
            }
            _ => no_type_match(),
        },
        TypeSignature::ResponseType(ok_err_ty) => match nth_ty {
            TypeSignature::ResponseType(nth_okerr_ty) => wasm_equal_response(
                generator,
                builder,
                first_op,
                nth_op,
                (&ok_err_ty.0, &ok_err_ty.1),
                (&nth_okerr_ty.0, &nth_okerr_ty.1),
            ),
            _ => no_type_match(),
        },
        TypeSignature::TupleType(tuple_ty) => match nth_ty {
            TypeSignature::TupleType(nth_tuple_ty) => {
                wasm_equal_tuple(generator, builder, first_op, nth_op, tuple_ty, nth_tuple_ty)
            }
            _ => no_type_match(),
        },
        TypeSignature::SequenceType(SequenceSubtype::ListType(list_ty)) => match nth_ty {
            TypeSignature::SequenceType(SequenceSubtype::ListType(nth_list_ty)) => wasm_equal_list(
                generator,
                builder,
                first_op,
                nth_op,
                list_ty.get_list_item_type(),
                nth_list_ty.get_list_item_type(),
            ),
            _ => no_type_match(),
        },
        _ => Err(GeneratorError::NotImplemented),
    }
}

fn wasm_equal_int128(
    generator: &mut WasmGenerator,
    builder: &mut InstrSeqBuilder,
    first_op: &[LocalId],
    nth_op: &[LocalId],
) -> Result<(), GeneratorError> {
    // Get first operand from the local and put it onto stack.
    for val in first_op {
        builder.local_get(*val);
    }

    // Get second operand from the local and put it onto stack.
    for val in nth_op {
        builder.local_get(*val);
    }

    // Call the function with the operands on the stack.
    let func = generator.func_by_name("stdlib.is-eq-int");
    builder.call(func);

    Ok(())
}

fn wasm_equal_bytes(
    generator: &mut WasmGenerator,
    builder: &mut InstrSeqBuilder,
    first_op: &[LocalId],
    nth_op: &[LocalId],
) -> Result<(), GeneratorError> {
    // Get first operand from the local and put it onto stack.
    for val in first_op {
        builder.local_get(*val);
    }

    // Get second operand from the local and put it onto stack.
    for val in nth_op {
        builder.local_get(*val);
    }

    // Call the function with the operands on the stack.
    let func = generator.func_by_name("stdlib.is-eq-bytes");
    builder.call(func);

    Ok(())
}

fn wasm_equal_optional(
    generator: &mut WasmGenerator,
    builder: &mut InstrSeqBuilder,
    first_op: &[LocalId],
    nth_op: &[LocalId],
    some_ty: &TypeSignature,
    nth_some_ty: &TypeSignature,
) -> Result<(), GeneratorError> {
    let Some((first_variant, first_inner)) = first_op.split_first() else {
        return Err(GeneratorError::InternalError(
            "Optional operand should have at least one argument".into(),
        ));
    };
    let Some((nth_variant, nth_inner)) = nth_op.split_first() else {
        return Err(GeneratorError::InternalError(
            "Optional operand should have at least one argument".into(),
        ));
    };

    // check if we have (some x, some x) or (none, none)
    builder
        .local_get(*first_variant)
        .local_get(*nth_variant)
        .binop(BinaryOp::I32Eq);

    // if both operands are identical,
    // [then]: we check if we have a `none` (automatic true) or if the `some` inner_type are equal
    // [else]: we push "false" on the stack
    let then_id = {
        let mut then = builder.dangling_instr_seq(ValType::I32);

        let none_case_id = {
            let mut none_ = then.dangling_instr_seq(ValType::I32);
            none_.i32_const(1);
            none_.id()
        };

        let some_case_id = {
            let mut some_ = then.dangling_instr_seq(ValType::I32);
            wasm_equal(
                some_ty,
                nth_some_ty,
                generator,
                &mut some_,
                first_inner,
                nth_inner,
            )?;
            some_.id()
        };

        // put those in an if statement (true if `some`, false if `none`)
        then.local_get(*first_variant).instr(IfElse {
            consequent: some_case_id,
            alternative: none_case_id,
        });

        then.id()
    };

    let else_id = {
        let mut else_ = builder.dangling_instr_seq(ValType::I32);
        else_.i32_const(0);
        else_.id()
    };

    builder.instr(IfElse {
        consequent: then_id,
        alternative: else_id,
    });

    Ok(())
}

fn wasm_equal_response(
    generator: &mut WasmGenerator,
    builder: &mut InstrSeqBuilder,
    first_op: &[LocalId],
    nth_op: &[LocalId],
    ok_err_ty: (&TypeSignature, &TypeSignature),
    nth_okerr_ty: (&TypeSignature, &TypeSignature),
) -> Result<(), GeneratorError> {
    let Some((first_variant, first_ok, first_err)) =
        first_op.split_first().map(|(variant, rest)| {
            let split_ok_err_idx = clar2wasm_ty(ok_err_ty.0).len();
            let (ok, err) = rest.split_at(split_ok_err_idx);
            (variant, ok, err)
        })
    else {
        return Err(GeneratorError::InternalError(
            "Response operand should have at least one argument".into(),
        ));
    };
    let Some((nth_variant, nth_ok, nth_err)) = nth_op.split_first().map(|(variant, rest)| {
        let split_ok_err_idx = clar2wasm_ty(nth_okerr_ty.0).len();
        let (ok, err) = rest.split_at(split_ok_err_idx);
        (variant, ok, err)
    }) else {
        return Err(GeneratorError::InternalError(
            "Response operand should have at least one argument".into(),
        ));
    };

    // We will have a three branch if:
    // [ok] is the (ok, ok) case, we have to compare if both ok values are identical
    // [err] is the (err, err) case, we have to compare if both err values are identical
    // [else] is the (ok, err) or (err, ok) case, it is directly false

    let ok_id = {
        let mut ok_case = builder.dangling_instr_seq(ValType::I32);
        wasm_equal(
            ok_err_ty.0,
            nth_okerr_ty.0,
            generator,
            &mut ok_case,
            first_ok,
            nth_ok,
        )?;
        ok_case.id()
    };

    let err_id = {
        let mut err_case = builder.dangling_instr_seq(ValType::I32);
        wasm_equal(
            ok_err_ty.1,
            nth_okerr_ty.1,
            generator,
            &mut err_case,
            first_err,
            nth_err,
        )?;
        err_case.id()
    };

    let else_id = {
        let mut else_ = builder.dangling_instr_seq(ValType::I32);
        else_.i32_const(0);
        else_.id()
    };

    // inner if is checking if both are err (consequent) or ok (alternative)
    let inner_if_id = {
        let mut inner_if = builder.dangling_instr_seq(ValType::I32);
        inner_if
            .local_get(*first_variant)
            // 0 is err
            .unop(UnaryOp::I32Eqz)
            .instr(IfElse {
                consequent: err_id,
                alternative: ok_id,
            });
        inner_if.id()
    };

    // outer if checks if both variants are identical (consequent) or not (alternative)
    builder
        .local_get(*first_variant)
        .local_get(*nth_variant)
        .binop(BinaryOp::I32Eq)
        .instr(IfElse {
            consequent: inner_if_id,
            alternative: else_id,
        });

    Ok(())
}

fn wasm_equal_tuple(
    generator: &mut WasmGenerator,
    builder: &mut InstrSeqBuilder,
    first_op: &[LocalId],
    nth_op: &[LocalId],
    tuple_ty: &TupleTypeSignature,
    nth_tuple_ty: &TupleTypeSignature,
) -> Result<(), GeneratorError> {
    // we'll compare tuple lazily field by field, so that
    // `(is-eq {x: a1, y: a2, z: a3} {x: b1, y: b2, z: b3})` becomes
    // ```
    // if (a1 == b1)
    //   then if (a2 == b2)
    //     then (a3 == b3)
    //     else false
    //   else false
    // ```
    // we have to build the if sequence bottom-up

    let field_types = tuple_ty.get_type_map();

    // this is the number of elements in the tuple. Always >= 1 due to Clarity constraints.
    let mut depth = field_types.len();

    // this is an iterator in reverse order (for bottom-up sequence) of
    // `(ty, range)`, where `ty` is the type of the current tuple element and `range` is
    // the range index of this element in the list of locals
    let mut wasm_ranges = field_types.values().rev().scan(
        field_types.values().map(|ty| clar2wasm_ty(ty).len()).sum(),
        |i, ty| {
            (*i != 0).then(|| {
                let wasm_ty = clar2wasm_ty(ty);
                let old = *i;
                *i -= wasm_ty.len();
                (ty, *i..old)
            })
        },
    );

    // types for nth argument
    let nth_type_map = nth_tuple_ty.get_type_map();
    let mut nth_types = nth_type_map.values().rev();

    // if this is a 1-tuple, we can just check for equality of element
    if depth == 1 {
        let (ty, range) = wasm_ranges.next().ok_or_else(|| {
            GeneratorError::InternalError("Expected first tuple type for comparison".to_owned())
        })?;
        let nth_ty = nth_types.next().ok_or_else(|| {
            GeneratorError::InternalError("Expected second tuple type for comparison".to_owned())
        })?;

        return wasm_equal(
            ty,
            nth_ty,
            generator,
            builder,
            &first_op[range.clone()],
            &nth_op[range],
        );
    }

    // bottom equality statement
    let mut instr_id = {
        let mut instr = builder.dangling_instr_seq(ValType::I32);
        let (ty, range) = wasm_ranges.next().ok_or_else(|| {
            GeneratorError::InternalError("Expected first tuple type for comparison".to_owned())
        })?;
        let nth_ty = nth_types.next().ok_or_else(|| {
            GeneratorError::InternalError("Expected second tuple type for comparison".to_owned())
        })?;

        wasm_equal(
            ty,
            nth_ty,
            generator,
            &mut instr,
            &first_op[range.clone()],
            &nth_op[range],
        )?;

        instr.id()
    };
    depth -= 1;

    // intermediary if-else statements
    while depth > 1 {
        let (ty, range) = wasm_ranges.next().ok_or_else(|| {
            GeneratorError::InternalError("Expected first tuple type for comparison".to_owned())
        })?;
        let nth_ty = nth_types.next().ok_or_else(|| {
            GeneratorError::InternalError("Expected second tuple type for comparison".to_owned())
        })?;

        let else_id = {
            let mut else_ = builder.dangling_instr_seq(ValType::I32);
            else_.i32_const(0);
            else_.id()
        };

        instr_id = {
            let mut if_else = builder.dangling_instr_seq(ValType::I32);

            wasm_equal(
                ty,
                nth_ty,
                generator,
                &mut if_else,
                &first_op[range.clone()],
                &nth_op[range],
            )?;

            if_else.instr(IfElse {
                consequent: instr_id,
                alternative: else_id,
            });

            if_else.id()
        };

        depth -= 1;
    }

    // top if-else statement
    let (ty, range) = wasm_ranges.next().ok_or_else(|| {
        GeneratorError::InternalError("Expected first tuple type for comparison".to_owned())
    })?;
    let nth_ty = nth_types.next().ok_or_else(|| {
        GeneratorError::InternalError("Expected second tuple type for comparison".to_owned())
    })?;
    let top_else_id = {
        let mut else_ = builder.dangling_instr_seq(ValType::I32);
        else_.i32_const(0);
        else_.id()
    };

    wasm_equal(
        ty,
        nth_ty,
        generator,
        builder,
        &first_op[range.clone()],
        &nth_op[range],
    )?;

    builder.instr(IfElse {
        consequent: instr_id,
        alternative: top_else_id,
    });

    Ok(())
}

fn wasm_equal_list(
    generator: &mut WasmGenerator,
    builder: &mut InstrSeqBuilder,
    first_op: &[LocalId],
    nth_op: &[LocalId],
    list_ty: &TypeSignature,
    nth_list_ty: &TypeSignature,
) -> Result<(), GeneratorError> {
    let [offset_a, len_a] = first_op else {
        return Err(GeneratorError::InternalError(
            "List type should have two i32 locals: offset and length".to_string(),
        ));
    };
    let [offset_b, len_b] = nth_op else {
        return Err(GeneratorError::InternalError(
            "List type should have two i32 locals: offset and length".to_string(),
        ));
    };

    let first_wasm_types = clar2wasm_ty(list_ty);
    let first_locals: Vec<_> = first_wasm_types
        .iter()
        .map(|local_ty| generator.module.locals.add(*local_ty))
        .collect();

    let nth_locals: Vec<_> = first_wasm_types
        .iter()
        .map(|local_ty| generator.module.locals.add(*local_ty))
        .collect();

    // need offset_delta for both types = clar2wasm_ty(list_ty).len()
    // those are the result of `generator.read_from_memory`, which is computed
    // in a block later, hence the declaration here.
    let offset_delta_a;
    let offset_delta_b;

    // if len_a != len_b { false } else if len_a == 0 { true } else LOOP

    let not_equal_sizes = {
        let mut instr = builder.dangling_instr_seq(ValType::I32);
        instr.i32_const(0);
        instr.id()
    };

    let empty_lists = {
        let mut instr = builder.dangling_instr_seq(ValType::I32);
        instr.i32_const(1);
        instr.id()
    };

    let comparison_loop = {
        let mut instr = builder.dangling_instr_seq(ValType::I32);

        let loop_id = {
            let mut loop_ = instr.dangling_instr_seq(None);
            let loop_id = loop_.id();

            // read an element from first list and assign it to locals
            offset_delta_a = generator.read_from_memory(&mut loop_, *offset_a, 0, list_ty)?;
            assign_first_operand_to_locals(&mut loop_, list_ty, &first_locals)?;

            // same for nth list
            offset_delta_b = generator.read_from_memory(&mut loop_, *offset_b, 0, nth_list_ty)?;
            assign_to_locals(&mut loop_, list_ty, nth_list_ty, &nth_locals)?;

            // compare both elements
            wasm_equal(
                list_ty,
                nth_list_ty,
                generator,
                &mut loop_,
                &first_locals,
                &nth_locals,
            )?;

            // if there is equality, we update the variables and we loop
            loop_.if_else(
                None,
                |then| {
                    // increment the lists offsets
                    then.local_get(*offset_a)
                        .i32_const(offset_delta_a)
                        .binop(BinaryOp::I32Add)
                        .local_set(*offset_a);
                    then.local_get(*offset_b)
                        .i32_const(offset_delta_b)
                        .binop(BinaryOp::I32Add)
                        .local_set(*offset_b);

                    // loop while we still have elements
                    then.local_get(*len_b)
                        .i32_const(offset_delta_b)
                        .binop(BinaryOp::I32Sub)
                        .local_tee(*len_b)
                        .br_if(loop_id);
                },
                |_| {},
            );

            loop_id
        };

        // Now that we have our comparison loop, we add it to the instructions.
        // After it, we just have to check if the counter `len_b` is at 0, indicating
        // we looped through all elements and everything is equal
        // In case we have 3 or more operands for `is-eq`, we also should make sure that
        // *offset_a* is reset at the end of the loop. We accomplish that by putting its original
        // value on the stack before the loop and setting it back after the loop.
        instr
            .local_get(*offset_a)
            .instr(Loop { seq: loop_id })
            .local_set(*offset_a)
            .local_get(*len_b)
            .unop(UnaryOp::I32Eqz);
        instr.id()
    };

    // if-else when sizes are identical
    let equal_size_id = {
        let mut instr = builder.dangling_instr_seq(ValType::I32);
        // consequent when size is 0; alternative when size > 0
        instr.local_get(*len_b).unop(UnaryOp::I32Eqz).instr(IfElse {
            consequent: empty_lists,
            alternative: comparison_loop,
        });
        instr.id()
    };

    // compute effective sizes of both lists
    builder
        .local_get(*len_a)
        .i32_const(offset_delta_a)
        .binop(BinaryOp::I32DivU);
    builder
        .local_get(*len_b)
        .i32_const(offset_delta_b)
        .binop(BinaryOp::I32DivU);

    // if-else sizes are equal or not?
    builder
        .binop(BinaryOp::I32Eq)
        // consequent when same sizes, alternative for different sizes
        .instr(IfElse {
            consequent: equal_size_id,
            alternative: not_equal_sizes,
        });

    Ok(())
}

#[cfg(test)]
mod tests {
    use clarity::vm::types::{ListData, ListTypeData, SequenceData};
    use clarity::vm::Value;

    use crate::tools::{crosscheck, evaluate, TestEnvironment};

    #[test]
    fn is_eq_less_than_one_arg() {
        let result = evaluate("(is-eq)");
        assert!(result.is_err());
        assert!(result
            .unwrap_err()
            .to_string()
            .contains("expecting >= 1 arguments, got 0"));
    }

    #[test]
    fn index_of_list_less_than_two_args() {
        let result = evaluate("(index-of (list 1 2 3))");
        assert!(result.is_err());
        assert!(result
            .unwrap_err()
            .to_string()
            .contains("expecting 2 arguments, got 1"));
    }

    #[test]
    fn index_of_list_more_than_two_args() {
        let result = evaluate("(index-of (list 1 2 3) 1 2)");
        assert!(result.is_err());
        assert!(result
            .unwrap_err()
            .to_string()
            .contains("expecting 2 arguments, got 3"));
    }

    #[test]
    fn index_of_list_not_present() {
        crosscheck("(index-of (list 1 2 3 4 5 6 7) 9)", Ok(Some(Value::none())));
    }

    #[test]
    fn index_of_list_first() {
        crosscheck(
            "(index-of (list 1 2 3 4) 1)",
            Ok(Some(Value::some(Value::UInt(0)).unwrap())),
        );
    }

    #[test]
    fn index_of_list() {
        crosscheck(
            "(index-of (list 1 2 3 4 5 6 7) 3)",
            Ok(Some(Value::some(Value::UInt(2)).unwrap())),
        );
    }

    #[test]
    fn index_of_list_last() {
        crosscheck(
            "(index-of (list 1 2 3 4 5 6 7) 7)",
            Ok(Some(Value::some(Value::UInt(6)).unwrap())),
        );
    }

    #[test]
    fn index_of_list_called_by_v1_alias() {
        crosscheck(
            "(index-of (list 1 2 3 4 5 6 7) 100)",
            Ok(Some(Value::none())),
        );
    }

    #[test]
    fn index_of_list_of_lists() {
        crosscheck("(index-of (list (list 1 2) (list 2 3 4) (list 1 2 3 4 5) (list 1 2 3 4)) (list 1 2 3 4))",
            Ok(Some(Value::some(Value::UInt(3)).unwrap()))
        );
    }

    #[test]
    fn index_of_list_zero_len() {
        let mut env = TestEnvironment::default();
        let val = env.init_contract_with_snippet(
            "index_of",
            r#"
(define-private (find-it? (needle int) (haystack (list 10 int)))
  (index-of haystack needle))
(find-it? 6 (list))
"#,
        );

        assert_eq!(val.unwrap(), Some(Value::none()));
    }

    #[test]
    fn index_of_list_check_stack() {
        let mut env = TestEnvironment::default();
        let val = env.evaluate(
            r#"
(define-private (find-it? (needle int) (haystack (list 10 int)))
  (is-eq (index-of haystack needle) none))
(asserts! (find-it? 6 (list 1 2 3)) (err u1))
(list 4 5 6)
"#,
        );

        assert_eq!(
            val.unwrap(),
            Some(Value::Sequence(SequenceData::List(ListData {
                data: vec![Value::Int(4), Value::Int(5), Value::Int(6)],
                type_signature: ListTypeData::new_list(
                    clarity::vm::types::TypeSignature::IntType,
                    3
                )
                .unwrap()
            })))
        );
    }

    #[test]
    fn index_of_ascii() {
        crosscheck(
            "(index-of \"Stacks\" \"a\")",
            Ok(Some(Value::some(Value::UInt(2)).unwrap())),
        );
    }

    #[test]
    fn index_of_ascii_empty() {
        crosscheck("(index-of \"\" \"\")", Ok(Some(Value::none())));
    }

    #[test]
    fn index_of_ascii_empty_input() {
        crosscheck("(index-of \"\" \"a\")", Ok(Some(Value::none())));
    }

    #[test]
    fn index_of_ascii_empty_char() {
        crosscheck("(index-of \"Stacks\" \"\")", Ok(Some(Value::none())));
    }

    #[test]
    fn index_of_ascii_first_elem() {
        crosscheck(
            "(index-of \"Stacks\" \"S\")",
            Ok(Some(Value::some(Value::UInt(0)).unwrap())),
        );
    }

    #[test]
    fn index_of_ascii_last_elem() {
        crosscheck(
            "(index-of \"Stacks\" \"s\")",
            Ok(Some(Value::some(Value::UInt(5)).unwrap())),
        );
    }

    #[test]
    fn index_of_utf8() {
        crosscheck(
            "(index-of u\"Stacks\" u\"a\")",
            Ok(Some(Value::some(Value::UInt(2)).unwrap())),
        );
    }

    #[test]
    fn index_of_utf8_b() {
        crosscheck(
            "(index-of u\"St\\u{1F98A}cks\" u\"\\u{1F98A}\")",
            Ok(Some(Value::some(Value::UInt(2)).unwrap())),
        );
    }

    #[test]
    fn index_of_utf8_first_elem() {
        crosscheck(
            "(index-of u\"Stacks\\u{1F98A}\" u\"S\")",
            Ok(Some(Value::some(Value::UInt(0)).unwrap())),
        );
    }

    #[test]
    fn index_of_utf8_last_elem() {
        crosscheck(
            "(index-of u\"Stacks\\u{1F98A}\" u\"\\u{1F98A}\")",
            Ok(Some(Value::some(Value::UInt(6)).unwrap())),
        );
    }

    #[test]
    fn index_of_utf8_zero_len() {
        crosscheck("(index-of u\"Stacks\" u\"\")", Ok(Some(Value::none())));
    }

    #[test]
    fn index_of_buff_last_byte() {
        crosscheck(
            "(index-of 0xfb01 0x01)",
            Ok(Some(Value::some(Value::UInt(1)).unwrap())),
        );
    }

    #[test]
    fn index_of_buff_first_byte() {
        crosscheck(
            "(index-of 0xfb01 0xfb)",
            Ok(Some(Value::some(Value::UInt(0)).unwrap())),
        );
    }

    #[test]
    fn index_of_buff() {
        crosscheck(
            "(index-of 0xeeaadd 0xaa)",
            Ok(Some(Value::some(Value::UInt(1)).unwrap())),
        );
    }

    #[test]
    fn index_of_buff_not_present() {
        crosscheck("(index-of 0xeeaadd 0xcc)", Ok(Some(Value::none())));
    }

    #[test]
    fn index_of_first_optional_complex_type() {
        crosscheck(
            "(index-of (list (some 42) none none none (some 15)) (some 42))",
            Ok(Some(Value::some(Value::UInt(0)).unwrap())),
        );
    }

    #[test]
    fn index_of_last_optional_complex_type() {
        crosscheck(
            "(index-of (list (some 42) (some 3) (some 6) (some 15) none) none)",
            Ok(Some(Value::some(Value::UInt(4)).unwrap())),
        );
    }

    #[test]
    fn index_of_optional_complex_type() {
        crosscheck(
            "(index-of (list (some 1) none) none)",
            Ok(Some(Value::some(Value::UInt(1)).unwrap())),
        );
    }

    #[test]
    fn index_of_tuple_complex_type() {
        crosscheck("(index-of (list (tuple (id 42) (name \"Clarity\")) (tuple (id 133) (name \"Wasm\"))) (tuple (id 42) (name \"Wasm\")))",
            Ok(Some(Value::none()))
        );
    }

    #[test]
    fn is_eq_equal_buffers_with_different_max_len() {
        let snippet = "
        (define-data-var a (buff 2) 0x00)
        (define-data-var b (buff 3) 0x00)
        (is-eq (var-get a) (var-get b))";
        crosscheck(snippet, Ok(Some(clarity::vm::Value::Bool(true))));
    }

    #[test]
    fn is_eq_equal_ascii_strings_with_different_max_len() {
        let snippet = "
        (define-data-var a (string-ascii 3) \"lol\")
        (define-data-var b (string-ascii 4) \"lol\")
        (is-eq (var-get a) (var-get b))";
        crosscheck(snippet, Ok(Some(clarity::vm::Value::Bool(true))));
    }

    #[test]
    fn is_eq_equal_utf8_strings_with_different_max_len() {
        let snippet = r#"
        (define-data-var a (string-utf8 22) u"lol")
        (define-data-var b (string-utf8 21) u"lol")
        (is-eq (var-get a) (var-get b))"#;
        crosscheck(snippet, Ok(Some(clarity::vm::Value::Bool(true))));
    }

    #[test]
    fn is_eq_equal_lists_with_different_max_len() {
        let snippet = "
        (define-data-var a (list 3 int) (list 1 2 3))
        (define-data-var b (list 4 int) (list 1 2 3))
        (is-eq (var-get a) (var-get b))";
        crosscheck(snippet, Ok(Some(clarity::vm::Value::Bool(true))));
    }

    #[test]
    fn index_of_complex_type() {
        crosscheck(
            "(index-of (list (list (ok 2) (err 5)) (list (ok 42)) (list (err 7))) (list (err 7)))",
            Ok(Some(Value::some(Value::UInt(2)).unwrap())),
        );
    }

    //
    // Module with tests that should only be executed
    // when running Clarity::V2 or Clarity::v3.
    //
    #[cfg(not(feature = "test-clarity-v1"))]
    #[cfg(test)]
    mod clarity_v2_v3 {
        use super::*;
        use crate::tools::crosscheck;

        #[test]
        fn index_of_alias_list_zero_len() {
            let mut env = TestEnvironment::default();
            let val = env.init_contract_with_snippet(
                "index_of",
                r#"
    (define-private (find-it? (needle int) (haystack (list 10 int)))
      (index-of? haystack needle))
    (find-it? 6 (list))
    "#,
            );

            assert_eq!(val.unwrap(), Some(Value::none()));
        }

        #[test]
        fn index_of_alias_first_optional_complex_type() {
            crosscheck(
                "(index-of? (list (some 42) none none none (some 15)) (some 42))",
                Ok(Some(Value::some(Value::UInt(0)).unwrap())),
            );
        }
    }
}<|MERGE_RESOLUTION|>--- conflicted
+++ resolved
@@ -122,12 +122,9 @@
         _expr: &SymbolicExpression,
         args: &[SymbolicExpression],
     ) -> Result<(), GeneratorError> {
-<<<<<<< HEAD
         check_argument_count(generator, builder, 2, args.len(), ArgumentCountCheck::Exact)?;
 
         // Traverse the sequence, leaving its offset and size on the stack.
-=======
->>>>>>> 2e55c72c
         let seq = args.get_expr(0)?;
         let elem_expr = args.get_expr(1)?;
         // workaround to fix types in the case of elements that are themself Sequences
