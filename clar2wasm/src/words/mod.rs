use walrus::InstrSeqBuilder;

use crate::{GeneratorError, WasmGenerator};
use clarity::vm::{ClarityName, SymbolicExpression};

use lazy_static::lazy_static;
use std::collections::HashMap;

pub mod arithmetic;
pub mod bitwise;
pub mod blockinfo;
pub mod buff_to_integer;
pub mod comparison;
pub mod constants;
pub mod contract;
pub mod control_flow;
pub mod data_vars;
pub mod enums;
pub mod functions;
pub mod hashing;
pub mod maps;
pub mod print;
pub mod sequences;
pub mod stx;
pub mod tokens;
pub mod traits;
pub mod tuples;

pub(crate) static WORDS: &[&'static dyn Word] = &[
    &arithmetic::Add,
    &arithmetic::Sub,
    &arithmetic::Mul,
    &arithmetic::Div,
    &arithmetic::Sqrti,
    &arithmetic::Power,
    &tuples::TupleCons,
    &tuples::TupleGet,
    &tuples::TupleMerge,
    &comparison::CmpLess,
    &comparison::CmpGreater,
    &comparison::CmpLeq,
    &comparison::CmpGeq,
    &data_vars::DefineDataVar,
    &data_vars::SetDataVar,
    &data_vars::GetDataVar,
    &hashing::Hash160,
    &hashing::Sha256,
    &bitwise::BitwiseNot,
    &bitwise::BitwiseAnd,
    &bitwise::BitwiseOr,
    &bitwise::BitwiseXor,
    &bitwise::BitwiseLShift,
    &bitwise::BitwiseRShift,
    &maps::MapDefinition,
    &maps::MapGet,
    &maps::MapSet,
    &maps::MapInsert,
    &maps::MapDelete,
    &control_flow::Begin,
    &control_flow::UnwrapPanic,
    &control_flow::UnwrapErrPanic,
    &tokens::DefineFungibleToken,
    &tokens::BurnFungibleToken,
    &tokens::MintFungibleToken,
    &tokens::TransferFungibleToken,
    &tokens::GetSupplyOfFungibleToken,
    &tokens::GetBalanceOfFungibleToken,
    &tokens::DefineNonFungibleToken,
    &tokens::BurnNonFungibleToken,
    &tokens::MintNonFungibleToken,
    &tokens::TransferNonFungibleToken,
    &tokens::GetOwnerOfNonFungibleToken,
    &stx::StxBurn,
    &stx::StxTransfer,
    &stx::StxTransferMemo,
    &stx::StxGetAccount,
    &stx::StxGetBalance,
    &constants::DefineConstant,
    &functions::DefineReadonlyFunction,
    &functions::DefinePrivateFunction,
    &functions::DefinePublicFunction,
    &enums::ClarityOk,
    &enums::ClaritySome,
    &enums::ClarityErr,
    &contract::AsContract,
    &contract::ContractCall,
    &blockinfo::GetBlockInfo,
    &print::Print,
<<<<<<< HEAD
    &sequences::ListCons,
    &sequences::Fold,
    &sequences::Append,
    &sequences::AsMaxLen,
    &sequences::Concat,
    &sequences::Len,
    &sequences::ElementAt::Original,
    &sequences::ElementAt::Alias,
    &sequences::ReplaceAt,
    &sequences::Slice,
=======
    &buff_to_integer::BuffToIntBe,
    &buff_to_integer::BuffToIntLe,
    &buff_to_integer::BuffToUintBe,
    &buff_to_integer::BuffToUintLe,
>>>>>>> e31142d3
];

pub trait Word: Sync + core::fmt::Debug {
    fn name(&self) -> ClarityName;

    fn traverse(
        &self,
        generator: &mut WasmGenerator,
        builder: &mut InstrSeqBuilder,
        _expr: &SymbolicExpression,
        args: &[SymbolicExpression],
    ) -> Result<(), GeneratorError>;
}

lazy_static! {
    static ref WORDS_BY_NAME: HashMap<ClarityName, &'static dyn Word> = {
        let mut wbn = HashMap::new();

        for word in WORDS {
            wbn.insert(word.name(), &**word);
        }

        wbn
    };
}

pub fn lookup(name: &str) -> Option<&'static dyn Word> {
    WORDS_BY_NAME.get(name).copied()
}<|MERGE_RESOLUTION|>--- conflicted
+++ resolved
@@ -86,7 +86,6 @@
     &contract::ContractCall,
     &blockinfo::GetBlockInfo,
     &print::Print,
-<<<<<<< HEAD
     &sequences::ListCons,
     &sequences::Fold,
     &sequences::Append,
@@ -97,12 +96,10 @@
     &sequences::ElementAt::Alias,
     &sequences::ReplaceAt,
     &sequences::Slice,
-=======
     &buff_to_integer::BuffToIntBe,
     &buff_to_integer::BuffToIntLe,
     &buff_to_integer::BuffToUintBe,
     &buff_to_integer::BuffToUintLe,
->>>>>>> e31142d3
 ];
 
 pub trait Word: Sync + core::fmt::Debug {
