--- conflicted
+++ resolved
@@ -3348,11 +3348,8 @@
     (export "stdlib.to-uint" (func $stdlib.to-uint))
     (export "stdlib.to-int" (func $stdlib.to-int))
     (export "stdlib.sha512-buf" (func $stdlib.sha512-buf))
-<<<<<<< HEAD
     (export "stdlib.sha512-int" (func $stdlib.sha512-int))  
     (export "stdlib.convert-scalars-to-utf8" (func $stdlib.convert-scalars-to-utf8))
+    (export "stdlib.convert-utf8-to-scalars" (func $stdlib.convert-utf8-to-scalars))
     (export "stdlib.is-valid-string-ascii" (func $stdlib.is-valid-string-ascii))
-=======
-    (export "stdlib.sha512-int" (func $stdlib.sha512-int))
->>>>>>> fb7c42f9
 )