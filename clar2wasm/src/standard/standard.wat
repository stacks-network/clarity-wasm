;; This module contains a standard library for Clarity, defining Clarity's
;; builtins, to be called from the generated Wasm code.
(module
    (type (;0;) (func (param i32)))
    (type (;1;) (func (param $a_lo i64) (param $a_hi i64) (param $b_lo i64) (param $b_hi i64) (result i64 i64)))
    (type (;2;) (func (param $a_lo i64) (param $a_hi i64) (param $b_lo i64) (param $b_hi i64) (result i64 i64 i64 i64)))
    (type (;3;) (func (param i64 i64) (result i64 i64)))
    (type (;4;) (func (param i32 i32 i32) (result i32)))
    (type (;5;) (func (param $a_lo i64) (param $a_hi i64) (param $b_lo i64) (param $b_hi i64) (result i32)))
    (type (;6;) (func (param $offset i32) (param $length i32) (param $offset-result i32) (result i32 i32)))
    (type (;7;) (func (param $lo i64) (param $hi i64) (param $offset-result i32) (result i32 i32)))
    (type (;8;) (func (param $bool_in i32) (result i32)))

    ;; Functions imported for host interface
    (import "clarity" "define_function" (func $define_function (param $kind i32)
                                                               (param $name_offset i32)
                                                               (param $name_length i32)))
    (import "clarity" "define_variable" (func $define_variable (param $name_offset i32)
                                                               (param $name_length i32)
                                                               (param $initial_value_offset i32)
                                                               (param $initial_value_length i32)))
    (import "clarity" "define_ft" (func $define_ft (param $name_offset i32)
                                                   (param $name_length i32)
                                                   (param $supply_indicator i32)
                                                   (param $supply_lo i64)
                                                   (param $supply_hi i64)))
    (import "clarity" "define_nft" (func $define_nft (param $name_offset i32)
                                                     (param $name_length i32)))
    (import "clarity" "define_map" (func $define_map (param $name_offset i32)
                                                     (param $name_length i32)))

    (import "clarity" "get_variable" (func $get_variable (param $name_offset i32)
                                                         (param $name_length i32)
                                                         (param $return_offset i32)
                                                         (param $return_length i32)))
    (import "clarity" "set_variable" (func $set_variable (param $name_offset i32)
                                                         (param $name_length i32)
                                                         (param $value_offset i32)
                                                         (param $value_length i32)))
    (import "clarity" "print" (func $print (param $value_offset i32)
                                           (param $value_length i32)))
    (import "clarity" "enter_as_contract" (func $enter_as_contract))
    (import "clarity" "exit_as_contract" (func $exit_as_contract))
    (import "clarity" "stx_get_balance" (func $stx_get_balance (param $principal_offset i32)
                                                               (param $principal_length i32)
                                                               (result i64 i64)))
    (import "clarity" "stx_account" (func $stx_account (param $principal_offset i32)
                                                       (param $principal_length i32)
                                                       (result i64 i64 i64 i64 i64 i64)))
    (import "clarity" "stx_burn" (func $stx_burn (param $amount_lo i64)
                                                 (param $amount_hi i64)
                                                 (param $principal_offset i32)
                                                 (param $principal_length i32)
                                                 (result i32 i32 i64 i64)))
    (import "clarity" "stx_transfer" (func $stx_transfer (param $amount_lo i64)
                                                         (param $amount_hi i64)
                                                         (param $sender_offset i32)
                                                         (param $sender_length i32)
                                                         (param $recipient_offset i32)
                                                         (param $recipient_length i32)
                                                         (param $memo_offset i32)
                                                         (param $memo_length i32)
                                                         (result i32 i32 i64 i64)))

    (import "clarity" "ft_get_supply" (func $ft_get_supply (param $name_offset i32)
                                                           (param $name_length i32)
                                                           (result i64 i64)))
    (import "clarity" "ft_get_balance" (func $ft_get_balance (param $name_offset i32)
                                                             (param $name_length i32)
                                                             (param $owner_offset i32)
                                                             (param $owner_length i32)
                                                             (result i64 i64)))
    (import "clarity" "ft_burn" (func $ft_burn (param $name_offset i32)
                                               (param $name_length i32)
                                               (param $amount_lo i64)
                                               (param $amount_hi i64)
                                               (param $sender_offset i32)
                                               (param $sender_length i32)
                                               (result i32 i32 i64 i64)))
    (import "clarity" "ft_mint" (func $ft_mint (param $name_offset i32)
                                               (param $name_length i32)
                                               (param $amount_lo i64)
                                               (param $amount_hi i64)
                                               (param $sender_offset i32)
                                               (param $sender_length i32)
                                               (result i32 i32 i64 i64)))
    (import "clarity" "ft_transfer" (func $ft_transfer (param $name_offset i32)
                                                       (param $name_length i32)
                                                       (param $amount_lo i64)
                                                       (param $amount_hi i64)
                                                       (param $sender_offset i32)
                                                       (param $sender_length i32)
                                                       (param $recipient_offset i32)
                                                       (param $recipient_length i32)
                                                       (result i32 i32 i64 i64)))
    (import "clarity" "nft_get_owner" (func $nft_get_owner (param $name_offset i32)
                                                           (param $name_length i32)
                                                           (param $asset_offset i32)
                                                           (param $asset_length i32)
                                                           (param $return_offset i32)
                                                           (param $return_length i32)
                                                           (result i32 i32 i32)))
    (import "clarity" "nft_burn" (func $nft_burn (param $name_offset i32)
                                                 (param $name_length i32)
                                                 (param $asset_offset i32)
                                                 (param $asset_length i32)
                                                 (param $sender_offset i32)
                                                 (param $sender_length i32)
                                                 (result i32 i32 i64 i64)))
    (import "clarity" "nft_mint" (func $nft_mint (param $name_offset i32)
                                                 (param $name_length i32)
                                                 (param $asset_offset i32)
                                                 (param $asset_length i32)
                                                 (param $recipient_offset i32)
                                                 (param $recipient_length i32)
                                                 (result i32 i32 i64 i64)))
    (import "clarity" "nft_transfer" (func $nft_transfer (param $name_offset i32)
                                                         (param $name_length i32)
                                                         (param $asset_offset i32)
                                                         (param $asset_length i32)
                                                         (param $sender_offset i32)
                                                         (param $sender_length i32)
                                                         (param $recipient_offset i32)
                                                         (param $recipient_length i32)
                                                         (result i32 i32 i64 i64)))
    (import "clarity" "map_get" (func $map_get (param $name_offset i32)
                                               (param $name_length i32)
                                               (param $key_offset i32)
                                               (param $key_length i32)
                                               (param $return_offset i32)
                                               (param $return_length i32)))
    (import "clarity" "map_set" (func $map_set (param $name_offset i32)
                                               (param $name_length i32)
                                               (param $key_offset i32)
                                               (param $key_length i32)
                                               (param $value_offset i32)
                                               (param $value_length i32)
                                               (result i32)))
    (import "clarity" "map_insert" (func $map_insert (param $name_offset i32)
                                                     (param $name_length i32)
                                                     (param $key_offset i32)
                                                     (param $key_length i32)
                                                     (param $value_offset i32)
                                                     (param $value_length i32)
                                                     (result i32)))
    (import "clarity" "map_delete" (func $map_delete (param $name_offset i32)
                                                     (param $name_length i32)
                                                     (param $key_offset i32)
                                                     (param $key_length i32)
                                                     (result i32)))
    (import "clarity" "get_block_info" (func $get_block_info (param $name_offset i32)
                                                             (param $name_length i32)
                                                             (param $height_lo i64)
                                                             (param $height_hi i64)
                                                             (param $return_offset i32)
                                                             (param $return_length i32)))
    (import "clarity" "static_contract_call" (func $static_contract_call (param $contract_id_offset i32)
                                                                         (param $contract_id_length i32)
                                                                         (param $function_name_offset i32)
                                                                         (param $function_name_length i32)
                                                                         (param $arguments_offset i32)
                                                                         (param $arguments_length i32)
                                                                         (param $return_offset i32)
                                                                         (param $return_length i32)))

    (import "clarity" "tx_sender" (func $tx_sender (param $return_offset i32)
                                                   (param $return_length i32)
                                                   (result i32 i32)))
    (import "clarity" "contract_caller" (func $contract_caller (param $return_offset i32)
                                                               (param $return_length i32)
                                                               (result i32 i32)))
    (import "clarity" "tx_sponsor" (func $tx_sponsor (param $return_offset i32)
                                                     (param $return_length i32)
                                                     (result i32 i32 i32)))
    (import "clarity" "block_height" (func $block_height (result i64 i64)))
    (import "clarity" "burn_block_height" (func $burn_block_height (result i64 i64)))
    (import "clarity" "stx_liquid_supply" (func $stx_liquid_supply (result i64 i64)))
    ;; TODO: these three funcs below could be hard-coded at compile-time.
    (import "clarity" "is_in_regtest" (func $is_in_regtest (result i32)))
    (import "clarity" "is_in_mainnet" (func $is_in_mainnet (result i32)))
    (import "clarity" "chain_id" (func $chain_id (result i64 i64)))

    (global $stack-pointer (mut i32) (i32.const 0))
    (export "stack-pointer" (global $stack-pointer))
    (memory (export "memory") 10)

    ;; (sha256) initial hash values: first 32 bits of the fractional parts of the square roots of the first 8 primes 2..19
    (data (i32.const 0) "\67\e6\09\6a\85\ae\67\bb\72\f3\6e\3c\3a\f5\4f\a5\7f\52\0e\51\8c\68\05\9b\ab\d9\83\1f\19\cd\e0\5b")

    ;; (sha256) K constants: first 32 bits of the fractional parts of the cube roots of the first 64 primes 2..311
    (data (i32.const 32) "\98\2f\8a\42\91\44\37\71\cf\fb\c0\b5\a5\db\b5\e9\5b\c2\56\39\f1\11\f1\59\a4\82\3f\92\d5\5e\1c\ab\98\aa\07\d8\01\5b\83\12\be\85\31\24\c3\7d\0c\55\74\5d\be\72\fe\b1\de\80\a7\06\dc\9b\74\f1\9b\c1\c1\69\9b\e4\86\47\be\ef\c6\9d\c1\0f\cc\a1\0c\24\6f\2c\e9\2d\aa\84\74\4a\dc\a9\b0\5c\da\88\f9\76\52\51\3e\98\6d\c6\31\a8\c8\27\03\b0\c7\7f\59\bf\f3\0b\e0\c6\47\91\a7\d5\51\63\ca\06\67\29\29\14\85\0a\b7\27\38\21\1b\2e\fc\6d\2c\4d\13\0d\38\53\54\73\0a\65\bb\0a\6a\76\2e\c9\c2\81\85\2c\72\92\a1\e8\bf\a2\4b\66\1a\a8\70\8b\4b\c2\a3\51\6c\c7\19\e8\92\d1\24\06\99\d6\85\35\0e\f4\70\a0\6a\10\16\c1\a4\19\08\6c\37\1e\4c\77\48\27\b5\bc\b0\34\b3\0c\1c\39\4a\aa\d8\4e\4f\ca\9c\5b\f3\6f\2e\68\ee\82\8f\74\6f\63\a5\78\14\78\c8\84\08\02\c7\8c\fa\ff\be\90\eb\6c\50\a4\f7\a3\f9\be\f2\78\71\c6")

    ;; (hash-160) selection of message word (r)
    (data (i32.const 288) "\00\01\02\03\04\05\06\07\08\09\0a\0b\0c\0d\0e\0f\07\04\0d\01\0a\06\0f\03\0c\00\09\05\02\0e\0b\08\03\0a\0e\04\09\0f\08\01\02\07\00\06\0d\0b\05\0c\01\09\0b\0a\00\08\0c\04\0d\03\07\0f\0e\05\06\02\04\00\05\09\07\0c\02\0a\0e\01\03\08\0b\06\0f\0d")

    ;; (hash-160) selection of message word (r')
    (data (i32.const 368) "\05\0e\07\00\09\02\0b\04\0d\06\0f\08\01\0a\03\0c\06\0b\03\07\00\0d\05\0a\0e\0f\08\0c\04\09\01\02\0f\05\01\03\07\0e\06\09\0b\08\0c\02\0a\00\04\0d\08\06\04\01\03\0b\0f\00\05\0c\02\0d\09\07\0a\0e\0c\0f\0a\04\01\05\08\07\06\02\0d\0e\00\03\09\0b")

    ;; (hash-160) rotate-left amount (s)
    (data (i32.const 448) "\0b\0e\0f\0c\05\08\07\09\0b\0d\0e\0f\06\07\09\08\07\06\08\0d\0b\09\07\0f\07\0c\0f\09\0b\07\0d\0c\0b\0d\06\07\0e\09\0d\0f\0e\08\0d\06\05\0c\07\05\0b\0c\0e\0f\0e\0f\09\08\09\0e\05\06\08\06\05\0c\09\0f\05\0b\06\08\0d\0c\05\0c\0d\0e\0b\08\05\06")

    ;; (hash-160) rotate-left amount (s')
    (data (i32.const 528) "\08\09\09\0b\0d\0f\0f\05\07\07\08\0b\0e\0e\0c\06\09\0d\0f\07\0c\08\09\0b\07\07\0c\07\06\0f\0d\0b\09\07\0f\0b\08\06\06\0e\0c\0d\05\0e\0d\0d\07\05\0f\05\08\0b\0e\0e\06\0e\06\09\0c\09\0c\05\0f\08\08\05\0c\09\0c\05\0e\06\08\0d\06\05\0f\0d\0b\0b")

    ;; (hash-160) K constants
    (data (i32.const 608) "\00\00\00\00\99\79\82\5a\a1\eb\d9\6e\dc\bc\1b\8f\4e\fd\53\a9")

    ;; (hash-160) K' constants
    (data (i32.const 628) "\e6\8b\a2\50\24\d1\4d\5c\f3\3e\70\6d\e9\76\6d\7a\00\00\00\00")

    ;; table that contains the 5 hash160 functions used during compression
    (type $hash160-compress-function (func (param i32 i32 i32 i32) (result i32)))
    (table 5 funcref) ;; table for hash160 compress function
    (elem (i32.const 0) $hash160-f1 $hash160-f2 $hash160-f3 $hash160-f4 $hash160-f5)

    ;; The error code is one of:
        ;; 0: overflow
        ;; 1: underflow
        ;; 2: divide by zero
        ;; 3: log of a number <= 0
        ;; 4: expected a non-negative number
        ;; 5: buffer to integer expects a buffer length <= 16
        ;; 6: panic
    (func $runtime-error (type 0) (param $error-code i32)
        ;; TODO: Implement runtime error
        unreachable
    )

    ;; This function can be used to add either signed or unsigned integers
    (func $add-int128 (type 1) (param $a_lo i64) (param $a_hi i64) (param $b_lo i64) (param $b_hi i64) (result i64 i64)
        ;; Add the lower 64 bits
        (local.tee $b_lo (i64.add (local.get $a_lo) (local.get $b_lo))) ;; $b_lo now contains the result lower bits

        ;; Add the upper 64 bits, accounting for any carry from the lower bits
        (i64.add
            (i64.extend_i32_u (i64.gt_u (local.get $a_lo) (local.get $b_lo)))   ;; carry
            (i64.add (local.get $a_hi) (local.get $b_hi)))                      ;; upper 64 bits
    )

    (func $add-int (type 1) (param $a_lo i64) (param $a_hi i64) (param $b_lo i64) (param $b_hi i64) (result i64 i64)
        (local $sum_hi i64)
        (local $sum_lo i64)

        (local.get $a_lo)
        (local.get $a_hi)
        (local.get $b_lo)
        (local.get $b_hi)
        (call $add-int128)

        (local.set $sum_hi)
        (local.set $sum_lo)

        ;; Check for overflow and underflow
        (if (i64.eq (i64.shr_s (local.get $a_hi) (i64.const 63)) (i64.shr_s (local.get $b_hi) (i64.const 63))) ;; if a and b have the same sign
            (then
                (if (i64.ne (i64.shr_s (local.get $a_hi) (i64.const 63)) (i64.shr_s (local.get $sum_hi) (i64.const 63))) ;; and the result has a different sign
                    (then (call $runtime-error (i32.const 0)))
                )
            )
        )

        ;; Return the result
        (return (local.get $sum_lo) (local.get $sum_hi))
    )

    (func $add-uint (type 1) (param $a_lo i64) (param $a_hi i64) (param $b_lo i64) (param $b_hi i64) (result i64 i64)
        (call $add-int128 (local.get $a_lo) (local.get $a_hi) (local.get $b_lo) (local.get $b_hi))
        (local.set $a_hi) ;; storing the result in place of first operand
        (local.set $a_lo)

        ;; overflow condition: sum (a) < operand (b)
        (if (call $lt-uint (local.get $a_lo) (local.get $a_hi) (local.get $b_lo) (local.get $b_hi))
            (then (call $runtime-error (i32.const 0)))
        )

        (local.get $a_lo) (local.get $a_hi)
    )

    ;; This function can be used to subtract either signed or unsigned integers
    (func $sub-int128 (type 1) (param $a_lo i64) (param $a_hi i64) (param $b_lo i64) (param $b_hi i64) (result i64 i64)
        (local $borrow i64)
        (local $diff_lo i64)
        (local $diff_hi i64)

        ;; Calculate borrow
        (local.set $borrow (i64.extend_i32_u (i64.lt_u (local.get $a_lo) (local.get $b_lo))))

        ;; Calculate diff_lo
        (local.set $diff_lo (i64.sub (local.get $a_lo) (local.get $b_lo)))

        ;; Calculate diff_hi
        (local.set $diff_hi (i64.sub (i64.sub (local.get $a_hi) (local.get $b_hi)) (local.get $borrow)))

        ;; Return the result
        (return (local.get $diff_lo) (local.get $diff_hi))
    )

    (func $sub-int (type 1) (param $a_lo i64) (param $a_hi i64) (param $b_lo i64) (param $b_hi i64) (result i64 i64)
        (local $diff_hi i64)
        (local $diff_lo i64)

        (local.get $a_lo)
        (local.get $a_hi)
        (local.get $b_lo)
        (local.get $b_hi)
        (call $sub-int128)

        (local.set $diff_hi)
        (local.set $diff_lo)

        ;; Check for overflow and underflow
        (if (i64.ne (i64.shr_s (local.get $a_hi) (i64.const 63)) (i64.shr_s (local.get $b_hi) (i64.const 63))) ;; if a and b have different signs
            (then
                (if (i64.ne (i64.shr_s (local.get $a_hi) (i64.const 63)) (i64.shr_s (local.get $diff_hi) (i64.const 63))) ;; and the result has a different sign from a
                    (then (call $runtime-error (i32.const 1)))
                )
            )
        )

        ;; Return the result
        (return (local.get $diff_lo) (local.get $diff_hi))
    )

    (func $sub-uint (type 1) (param $a_lo i64) (param $a_hi i64) (param $b_lo i64) (param $b_hi i64) (result i64 i64)
        (local $diff_hi i64)
        (local $diff_lo i64)

        (local.get $a_lo)
        (local.get $a_hi)
        (local.get $b_lo)
        (local.get $b_hi)
        (call $sub-int128)

        (local.set $diff_hi)
        (local.set $diff_lo)

        ;; Check for underflow
        (if (i64.gt_u (local.get $diff_hi) (local.get $a_hi))
            (then (call $runtime-error (i32.const 1)))
        )

        ;; Return the result
        (return (local.get $diff_lo) (local.get $diff_hi))
    )

    (func $mul-int128 (type 1) (param $a_lo i64) (param $a_hi i64) (param $b_lo i64) (param $b_hi i64) (result i64 i64)
    ;; Adaptation of Hacker's Delight, chapter 8
    ;; u1 <- $a_lo & 0xffffffff; v1 <- $b_lo & 0xffffffff
    ;; u2 <- $a_lo >> 32; v2 <- $b_lo >> 32
    ;; t1 <- v1 * u1
    ;; t2 <- (u2 * v1) + (t1 >> 32)
    ;; t3 <- (u1 * v2) + (t2 & 0xffffffff)
    ;; $res_lo <- (t3 << 32) | (t1 & 0xffffffff)
    ;; $res_hi <- ($a_lo * b_hi) + ($a_hi * b_lo) + (v2 * u2) + (t2 >> 32) + (t3 >> 32)
        (local $u2 i64) (local $v2 i64) (local $t1 i64) (local $t2 i64) (local $t3 i64)

        ;;;;;;;;;;;;;;;;;;;;;;;;;;;; res_lo ;;;;;;;;;;;;;;;;;;;;;;;;;;;;
        (local.tee $t1
            (i64.mul
                ;; $v2 contains u1 temporarily
                (local.tee $v2 (i64.and (local.get $a_lo) (i64.const 0xffffffff)))
                ;; $u2 contains v1 temporarily
                (local.tee $u2 (i64.and (local.get $b_lo) (i64.const 0xffffffff)))
            )
        )
        (i64.shr_u (i64.const 32))              ;; (t1 >> 32)
        (i64.mul                                ;; (u2 * v1)
            (local.get $u2) ;; contains v1 at that point
            (local.tee $u2 (i64.shr_u (local.get $a_lo) (i64.const 32)))
        )
        (local.tee $t2 (i64.add))               ;; (u2 * v1) + (t1 >> 32)
        (i64.and (i64.const 0xffffffff))        ;; (t2 & 0xffffffff)
        (i64.mul                                ;; (u1 * v2)
            (local.get $v2) ;; contains u1 at that point
            (local.tee $v2 (i64.shr_u (local.get $b_lo) (i64.const 32)))
        )
        (local.tee $t3 (i64.add))               ;; (u1 * v2) + (t2 & 0xffffffff)
        (i64.shl (i64.const 32))                ;; (t3 << 32)
        (i64.and (local.get $t1) (i64.const 0xffffffff))
        i64.or                                  ;; (t2 << 32) | (t1 & 0xffffffff)

        ;;;;;;;;;;;;;;;;;;;;;;;;;;;; res_hi ;;;;;;;;;;;;;;;;;;;;;;;;;;;;
        (i64.mul (local.get $a_lo) (local.get $b_hi))
        (i64.add (i64.mul (local.get $a_hi) (local.get $b_lo)))
        (i64.add (i64.mul (local.get $v2) (local.get $u2)))
        (i64.add (i64.shr_u (local.get $t2) (i64.const 32)))
        (i64.add (i64.shr_u (local.get $t3) (i64.const 32)))
    )

    (func $mul-uint (type 1) (param $a_lo i64) (param $a_hi i64) (param $b_lo i64) (param $b_hi i64) (result i64 i64)
        (local $tmp i32)

        (local.set $tmp  ;; tmp contains the sum of number of leading zeros of arguments
            (i32.add
                (call $clz-int128 (local.get $a_lo) (local.get $a_hi))
                (call $clz-int128 (local.get $b_lo) (local.get $b_hi))
            )
        )

        (if (i32.ge_u (local.get $tmp) (i32.const 128))
            (then
                ;; product cannot overflow if the sum of leading zeros is >= 128
                (return (call $mul-int128 (local.get $a_lo) (local.get $a_hi) (local.get $b_lo) (local.get $b_hi)))
            )
        )

        (if (i32.le_u (local.get $tmp) (i32.const 126))
            (then
                ;; product will overflow if the sum of leading zeros is <= 126
                (call $runtime-error (i32.const 0))
            )
        )

        ;; Other case might overflow. We compute (a * b/2) and check if result > 2**127
        ;;    -> if yes, overflow
        ;;    -> if not, we double the product, and add a one more time if b was odd

        ;; tmp is 1 if b was odd else 0
        (local.set $tmp (i32.wrap_i64 (i64.and (local.get $b_lo) (i64.const 1))))

        ;; b / 2
        (i64.or
            (i64.shl (local.get $b_hi) (i64.const 63))
            (i64.shr_u (local.get $b_lo) (i64.const 1))
        )
        (i64.shr_u (local.get $b_hi) (i64.const 1))

        ;; a * b/2
        (call $mul-int128 (local.get $a_lo) (local.get $a_hi))
        ;; b contains the result from now on
        (local.set $b_hi)
        (local.set $b_lo)

        ;; if result/2 > 2**127 overflow
        (if (i64.lt_s (local.get $b_hi) (i64.const 0))
            (then (call $runtime-error (i32.const 0)))
        )

        ;; res *= 2, meaning res <<= 1
        (local.set $b_hi
            (i64.or
                (i64.shl (local.get $b_hi) (i64.const 1))
                (i64.shr_u (local.get $b_lo) (i64.const 63))
            )
        )
        (local.set $b_lo (i64.shl (local.get $b_lo) (i64.const 1)))

        ;; if b is odd ($tmp), we add a
        (if (local.get $tmp)
            (then
                (call $add-uint (local.get $b_lo) (local.get $b_hi) (local.get $a_lo) (local.get $a_hi))
                (local.set $b_hi)
                (local.set $b_lo)
            )
        )
        (local.get $b_lo) (local.get $b_hi)
    )


    (func $mul-int (type 1) (param $a_lo i64) (param $a_hi i64) (param $b_lo i64) (param $b_hi i64) (result i64 i64)
        (local $sign i32)

        ;; this is a shortcut for a multiplication by 1.
        ;; also, it prevents us from dealing with the infamous abs(i128::MIN), and
        ;; the only operation that would work on that number would be (i128::MIN * 1)
        (if (i64.eqz (i64.or (local.get $a_hi) (i64.xor (local.get $a_lo) (i64.const 1))))
            (then (return (local.get $b_lo) (local.get $b_hi)))
        )
        (if (i64.eqz (i64.or (local.get $b_hi) (i64.xor (local.get $b_lo) (i64.const 1))))
            (then (return (local.get $a_lo) (local.get $a_hi)))
        )

        ;; take the absolute value of the operands, and compute the expected sign in 3 steps:
        ;; 1. Absolute value of a
        ;; NOTE: the absolute value algorithm was generated from
        ;;       `fn abs(a: i128) -> i128 { a.abs() }`
        (select
            (i64.sub (i64.const 0) (local.get $a_lo))
            (local.get $a_lo)
            (local.tee $sign (i64.lt_s (local.get $a_hi) (i64.const 0))) ;; sign is the sign bit of a
        )
        (select
            (i64.sub (i64.const 0) (i64.add (local.get $a_hi) (i64.extend_i32_u (i64.ne (local.get $a_lo) (i64.const 0)))))
            (local.get $a_hi)
            (local.get $sign)
        )
        ;; 2. Absolute value of b
        (select
            (i64.sub (i64.const 0) (local.get $b_lo))
            (local.get $b_lo)
            (local.tee $sign (i64.lt_s (local.get $b_hi) (i64.const 0))) ;; sign is sign bit of b now
        )
        (select
            (i64.sub (i64.const 0) (i64.add (local.get $b_hi) (i64.extend_i32_u (i64.ne (local.get $b_lo) (i64.const 0)))))
            (local.get $b_hi)
            (local.get $sign)
        )
        ;; 3. Compute expected sign
        (local.set $sign
            (i32.xor
                (i64.lt_s (local.get $a_hi) (i64.const 0)) ;; sign of a
                (local.get $sign) ;; sign is sign of b
            )
        )

        (call $mul-uint)
        (local.set $a_hi)
        (local.set $a_lo)

        ;; Sign bit should be 0, otherwise there is an overflow
        (if (i64.lt_s (local.get $a_hi) (i64.const 0))
            (then (call $runtime-error (i32.const 0)))
        )

        ;; Return the result and adapt with sign bit
        (select
            (i64.sub (i64.const 0) (local.get $a_lo))
            (local.get $a_lo)
            (local.get $sign)
        )
        (select
            (i64.sub (i64.const 0) (i64.add (local.get $a_hi) (i64.extend_i32_u (i64.ne (local.get $a_lo) (i64.const 0)))))
            (local.get $a_hi)
            (local.get $sign)
        )
    )

    (func $div-int128 (type 2) (param $dividend_lo i64) (param $dividend_hi i64) (param $divisor_lo i64) (param $divisor_hi i64) (result i64 i64 i64 i64)
        (local $quotient_hi i64)
        (local $quotient_lo i64)
        (local $remainder_hi i64)
        (local $remainder_lo i64)
        (local $current_bit i64)

        ;; Check for division by 0
        (if (i64.eqz (i64.or (local.get $divisor_hi) (local.get $divisor_lo)))
            (then (call $runtime-error (i32.const 2)))
        )

        ;; Long division algorithm
        ;; Initialize the quotient and remainder to 0
        (local.set $quotient_hi (i64.const 0))
        (local.set $quotient_lo (i64.const 0))
        (local.set $remainder_hi (i64.const 0))
        (local.set $remainder_lo (i64.const 0))
        ;; (local.set $remainder_hi (local.get $dividend_hi))
        ;; (local.set $remainder_lo (local.get $dividend_lo))

        ;; Use current_bit to loop over the bits of the dividend
        (local.set $current_bit (i64.const 127))

        (loop $div_loop
            ;; Shift the remainder left by one bit,
            ;; filling the least significant bit with the next bit of the dividend
            (local.set $remainder_hi (i64.or
                (i64.shl (local.get $remainder_hi) (i64.const 1))
                (i64.shr_u (local.get $remainder_lo) (i64.const 63))))
            (local.set $remainder_lo (i64.or
                (i64.shl (local.get $remainder_lo) (i64.const 1))
                (i64.shr_u (local.get $dividend_hi) (i64.const 63))))

            ;; Shift the dividend left by one bit
            (local.set $dividend_hi (i64.or
                (i64.shl (local.get $dividend_hi) (i64.const 1))
                (i64.shr_u (local.get $dividend_lo) (i64.const 63))))
            (local.set $dividend_lo (i64.shl (local.get $dividend_lo) (i64.const 1)))

            ;; If the remainder is greater than or equal to the divisor,
            (if (i32.or (i64.gt_u (local.get $remainder_hi) (local.get $divisor_hi))
                        (i32.and (i64.eq (local.get $remainder_hi) (local.get $divisor_hi))
                                 (i64.ge_u (local.get $remainder_lo) (local.get $divisor_lo))))
                (then
                    ;; Subtract the divisor from the remainder
                    (call $sub-int128 (local.get $remainder_lo) (local.get $remainder_hi) (local.get $divisor_lo) (local.get $divisor_hi))
                    (local.set $remainder_hi)
                    (local.set $remainder_lo)

                    ;; and set the current bit of the quotient to 1
                    (if (i64.lt_u (local.get $current_bit) (i64.const 64))
                        (then
                            (local.set $quotient_lo (i64.or (local.get $quotient_lo)
                                (i64.shl (i64.const 1) (local.get $current_bit))))
                        )
                        (else
                            (local.set $quotient_hi (i64.or (local.get $quotient_hi)
                                (i64.shl (i64.const 1) (i64.sub (local.get $current_bit) (i64.const 64)))))
                        )
                    )
                )
            )

            ;; Decrement the current bit and loop until all bits have been processed
            (local.set $current_bit (i64.sub (local.get $current_bit) (i64.const 1)))
            (br_if $div_loop (i64.ge_s (local.get $current_bit) (i64.const 0)))
        )

        ;; Return the quotient and the remainder
        (return (local.get $quotient_lo) (local.get $quotient_hi) (local.get $remainder_lo) (local.get $remainder_hi))
    )

    (func $div-uint (type 1) (param $dividend_lo i64) (param $dividend_hi i64) (param $divisor_lo i64) (param $divisor_hi i64) (result i64 i64)
        (local $quotient_hi i64)
        (local $quotient_lo i64)
        (local $remainder_hi i64)
        (local $remainder_lo i64)

        (call $div-int128 (local.get $dividend_lo) (local.get $dividend_hi) (local.get $divisor_lo) (local.get $divisor_hi))
        (local.set $remainder_hi)
        (local.set $remainder_lo)
        (local.set $quotient_hi)
        (local.set $quotient_lo)

        (return (local.get $quotient_lo) (local.get $quotient_hi))
    )

    (func $div-int (type 1) (param $dividend_lo i64) (param $dividend_hi i64) (param $divisor_lo i64) (param $divisor_hi i64) (result i64 i64)
        (local $quotient_hi i64)
        (local $quotient_lo i64)
        (local $remainder_hi i64)
        (local $remainder_lo i64)
        (local $sign_dividend i64)
        (local $sign_divisor i64)
        (local $expected_sign i64)

        ;; Compute the expected sign of the result
        (local.set $sign_dividend (i64.shr_s (local.get $dividend_hi) (i64.const 63)))
        (local.set $sign_divisor (i64.shr_s (local.get $divisor_hi) (i64.const 63)))
        (local.set $expected_sign (i64.xor (local.get $sign_dividend) (local.get $sign_divisor)))

        ;; Perform the division using the absolute values of the operands
        (if (i32.wrap_i64 (local.get $sign_dividend))
            (then
                (call $sub-int128 (i64.const 0) (i64.const 0) (local.get $dividend_lo) (local.get $dividend_hi))
                (local.set $dividend_hi)
                (local.set $dividend_lo)
            )
        )
        (if (i32.wrap_i64 (local.get $sign_divisor))
            (then
                (call $sub-int128 (i64.const 0) (i64.const 0) (local.get $divisor_lo) (local.get $divisor_hi))
                (local.set $divisor_hi)
                (local.set $divisor_lo)
            )
        )

        (call $div-int128 (local.get $dividend_lo) (local.get $dividend_hi) (local.get $divisor_lo) (local.get $divisor_hi))
        (local.set $remainder_hi)
        (local.set $remainder_lo)
        (local.set $quotient_hi)
        (local.set $quotient_lo)

        ;; If the result should be negative, negate it
        (if (i32.wrap_i64 (local.get $expected_sign))
            (then
                (call $sub-int128 (i64.const 0) (i64.const 0) (local.get $quotient_lo) (local.get $quotient_hi))
                (local.set $quotient_hi)
                (local.set $quotient_lo)
            )
        )

        (return (local.get $quotient_lo) (local.get $quotient_hi))
    )

    (func $mod-uint (type 1) (param $dividend_lo i64) (param $dividend_hi i64) (param $divisor_lo i64) (param $divisor_hi i64) (result i64 i64)
        (local $quotient_hi i64)
        (local $quotient_lo i64)
        (local $remainder_hi i64)
        (local $remainder_lo i64)

        (call $div-int128 (local.get $dividend_lo) (local.get $dividend_hi) (local.get $divisor_lo) (local.get $divisor_hi))
        (local.set $remainder_hi)
        (local.set $remainder_lo)
        (local.set $quotient_hi)
        (local.set $quotient_lo)

        (return (local.get $remainder_lo) (local.get $remainder_hi))
    )

    (func $mod-int (type 1) (param $dividend_lo i64) (param $dividend_hi i64) (param $divisor_lo i64) (param $divisor_hi i64) (result i64 i64)
        (local $quotient_hi i64)
        (local $quotient_lo i64)
        (local $remainder_hi i64)
        (local $remainder_lo i64)
        (local $sign_dividend i64)
        (local $sign_divisor i64)
        (local $expected_sign i64)

        ;; Compute the expected sign of the result
        (local.set $sign_dividend (i64.shr_s (local.get $dividend_hi) (i64.const 63)))
        (local.set $sign_divisor (i64.shr_s (local.get $divisor_hi) (i64.const 63)))
        (local.set $expected_sign (i64.xor (local.get $sign_dividend) (local.get $sign_divisor)))

        ;; Perform the division using the absolute values of the operands
        (if (i32.wrap_i64 (local.get $sign_dividend))
            (then
                (call $sub-int128 (i64.const 0) (i64.const 0) (local.get $dividend_lo) (local.get $dividend_hi))
                (local.set $dividend_hi)
                (local.set $dividend_lo)
            )
        )
        (if (i32.wrap_i64 (local.get $sign_divisor))
            (then
                (call $sub-int128 (i64.const 0) (i64.const 0) (local.get $divisor_lo) (local.get $divisor_hi))
                (local.set $divisor_hi)
                (local.set $divisor_lo)
            )
        )

        (call $div-int128 (local.get $dividend_lo) (local.get $dividend_hi) (local.get $divisor_lo) (local.get $divisor_hi))
        (local.set $remainder_hi)
        (local.set $remainder_lo)
        (local.set $quotient_hi)
        (local.set $quotient_lo)

        ;; If the result should be negative, negate it
        (if (i32.wrap_i64 (local.get $sign_dividend))
            (then
                (call $sub-int128 (i64.const 0) (i64.const 0) (local.get $remainder_lo) (local.get $remainder_hi))
                (local.set $remainder_hi)
                (local.set $remainder_lo)
            )
        )

        (return (local.get $remainder_lo) (local.get $remainder_hi))
    )

    (func $lt-uint (type 5) (param $a_lo i64) (param $a_hi i64) (param $b_lo i64) (param $b_hi i64) (result i32)
        (select
            (i64.lt_u (local.get $a_lo) (local.get $b_lo))
            (i64.lt_u (local.get $a_hi) (local.get $b_hi))
            (i64.eq (local.get $a_hi) (local.get $b_hi))
        )
    )

    (func $gt-uint (type 5) (param $a_lo i64) (param $a_hi i64) (param $b_lo i64) (param $b_hi i64) (result i32)
        (select
            (i64.gt_u (local.get $a_lo) (local.get $b_lo))
            (i64.gt_u (local.get $a_hi) (local.get $b_hi))
            (i64.eq (local.get $a_hi) (local.get $b_hi))
        )
    )

    (func $le-uint (type 5) (param $a_lo i64) (param $a_hi i64) (param $b_lo i64) (param $b_hi i64) (result i32)
        (select
            (i64.le_u (local.get $a_lo) (local.get $b_lo))
            (i64.le_u (local.get $a_hi) (local.get $b_hi))
            (i64.eq (local.get $a_hi) (local.get $b_hi))
        )
    )

    (func $ge-uint (type 5) (param $a_lo i64) (param $a_hi i64) (param $b_lo i64) (param $b_hi i64) (result i32)
        (select
            (i64.ge_u (local.get $a_lo) (local.get $b_lo))
            (i64.ge_u (local.get $a_hi) (local.get $b_hi))
            (i64.eq (local.get $a_hi) (local.get $b_hi))
        )
    )

    (func $lt-int (type 5) (param $a_lo i64) (param $a_hi i64) (param $b_lo i64) (param $b_hi i64) (result i32)
        (select
            (i64.lt_u (local.get $a_lo) (local.get $b_lo))
            (i64.lt_s (local.get $a_hi) (local.get $b_hi))
            (i64.eq (local.get $a_hi) (local.get $b_hi))
        )
    )

    (func $gt-int (type 5) (param $a_lo i64) (param $a_hi i64) (param $b_lo i64) (param $b_hi i64) (result i32)
        (select
            (i64.gt_u (local.get $a_lo) (local.get $b_lo))
            (i64.gt_s (local.get $a_hi) (local.get $b_hi))
            (i64.eq (local.get $a_hi) (local.get $b_hi))
        )
    )

    (func $le-int (type 5) (param $a_lo i64) (param $a_hi i64) (param $b_lo i64) (param $b_hi i64) (result i32)
        (select
            (i64.le_u (local.get $a_lo) (local.get $b_lo))
            (i64.le_s (local.get $a_hi) (local.get $b_hi))
            (i64.eq (local.get $a_hi) (local.get $b_hi))
        )
    )

    (func $ge-int (type 5) (param $a_lo i64) (param $a_hi i64) (param $b_lo i64) (param $b_hi i64) (result i32)
        (select
            (i64.ge_u (local.get $a_lo) (local.get $b_lo))
            (i64.ge_s (local.get $a_hi) (local.get $b_hi))
            (i64.eq (local.get $a_hi) (local.get $b_hi))
        )
    )

    (func $log2 (param $lo i64) (param $hi i64) (result i64)
        (select
            (i64.xor (i64.clz (local.get $lo)) (i64.const 63))
            (i64.xor (i64.clz (local.get $hi)) (i64.const 127))
            (i64.eqz (local.get $hi))
        )
    )

    (func $log2-uint (type 3) (param $lo i64) (param $hi i64) (result i64 i64)
        (if (i64.eqz (i64.or (local.get $hi) (local.get $lo)))
            (then (call $runtime-error (i32.const 3)))
        )
        (call $log2 (local.get $lo) (local.get $hi))
        (i64.const 0)
    )

    (func $log2-int (type 3) (param $lo i64) (param $hi i64) (result i64 i64)
        (if (call $le-int (local.get $lo) (local.get $hi) (i64.const 0) (i64.const 0))
            (then (call $runtime-error (i32.const 3)))
        )
        (call $log2 (local.get $lo) (local.get $hi))
        (i64.const 0)
    )

    (func $sqrti-uint (type 3) (param $lo i64) (param $hi i64) (result i64 i64)
        ;; https://en.wikipedia.org/wiki/Methods_of_computing_square_roots#Binary_numeral_system_(base_2)
        (local $d_lo i64) (local $d_hi i64)
        (local $c_lo i64) (local $c_hi i64)
        (local $tmp_lo i64) (local $tmp_hi i64)

        (if (i64.eqz (i64.or (local.get $lo) (local.get $hi)))
            (then (return (i64.const 0) (i64.const 0)))
        )

        (local.set $c_lo (i64.const 0))
        (local.set $c_hi (i64.const 0))

        ;; computing d
        (if (i64.eqz (local.get $hi))
            (then
                ;; since we know $d_hi will be 0, we can use it as tmp value during computation
                (local.set $d_hi (i64.const 0x4000000000000000))
                (loop $loop_lo
                    (local.set $d_hi
                        (i64.shr_u
                            (local.tee $d_lo (local.get $d_hi))
                            (i64.const 2)
                        )
                    )
                    (br_if $loop_lo (i64.lt_u (local.get $lo) (local.get $d_lo)))
                )
                (local.set $d_hi (i64.const 0))
            )
            (else
                ;; since we know $d_lo will be 0, we can use it as tmp value during computation
                (local.set $d_lo (i64.const 0x4000000000000000))
                (loop $loop_hi
                    (local.set $d_lo
                        (i64.shr_u
                            (local.tee $d_hi (local.get $d_lo))
                            (i64.const 2)
                        )
                    )
                    (br_if $loop_hi (i64.lt_u (local.get $hi) (local.get $d_hi)))
                )
                (local.set $d_lo (i64.const 0))
            )
        )

        (loop $loop_res
            ;; tmp = c + d
            (call $add-int128 (local.get $c_lo) (local.get $c_hi) (local.get $d_lo) (local.get $d_hi))
            (local.set $tmp_hi)
            (local.set $tmp_lo)

            ;; c = c >> 1
            (local.set $c_lo
                (i64.or
                    (i64.shl (local.get $c_hi) (i64.const 63))
                    (i64.shr_u (local.get $c_lo) (i64.const 1))
                )
            )
            (local.set $c_hi (i64.shr_u (local.get $c_hi) (i64.const 1)))

            ;; if n >= tmp
            (if (call $ge-uint (local.get $lo) (local.get $hi) (local.get $tmp_lo) (local.get $tmp_hi))
                (then
                    ;; n -= tmp
                    (call $sub-int128 (local.get $lo) (local.get $hi) (local.get $tmp_lo) (local.get $tmp_hi))
                    (local.set $hi)
                    (local.set $lo)

                    ;; c += d
                    (call $add-int128 (local.get $c_lo) (local.get $c_hi) (local.get $d_lo) (local.get $d_hi))
                    (local.set $c_hi)
                    (local.set $c_lo)
                )
            )

            ;; d = d >> 2
            (local.set $d_lo
                (i64.or
                    (i64.shl (local.get $d_hi) (i64.const 62))
                    (i64.shr_u (local.get $d_lo) (i64.const 2))
                )
            )
            (local.set $d_hi (i64.shr_u (local.get $d_hi) (i64.const 2)))

            ;; branch if (d != 0)
            (br_if $loop_res
                (i64.ne (i64.or (local.get $d_lo) (local.get $d_hi)) (i64.const 0))
            )
        )

        (local.get $c_lo) (local.get $c_hi)
    )

    (func $sqrti-int (type 3) (param $lo i64) (param $hi i64) (result i64 i64)
        (if (i64.lt_s (local.get $hi) (i64.const 0))
            (then (call $runtime-error (i32.const 4)))
        )
        (call $sqrti-uint (local.get $lo) (local.get $hi))
    )

    (func $bit-and (type 1) (param $a_lo i64) (param $a_hi i64) (param $b_lo i64) (param $b_hi i64) (result i64 i64)
        (i64.and (local.get $a_lo) (local.get $b_lo))
        (i64.and (local.get $a_hi) (local.get $b_hi))
    )

    (func $bit-not (type 3) (param $a_lo i64) (param $a_hi i64) (result i64 i64)
          ;; wasm does not have bitwise negation, but xoring with -1 is equivalent
          (i64.xor (local.get $a_lo) (i64.const -1))
          (i64.xor (local.get $a_hi) (i64.const -1))
    )

    (func $bit-or (type 1) (param $a_lo i64) (param $a_hi i64) (param $b_lo i64) (param $b_hi i64) (result i64 i64)
          (i64.or (local.get $a_lo) (local.get $b_lo))
          (i64.or (local.get $a_hi) (local.get $b_hi))
    )

    (func $bit-xor (type 1) (param $a_lo i64) (param $a_hi i64) (param $b_lo i64) (param $b_hi i64) (result i64 i64)
          (i64.xor (local.get $a_lo) (local.get $b_lo))
          (i64.xor (local.get $a_hi) (local.get $b_hi))
    )

    (func $bit-shift-left (type 1) (param $a_lo i64) (param $a_hi i64) (param $b_lo i64) (param $b_hi i64) (result i64 i64)
          ;; only b_lo is useful here since we will take the reminder by 128
          ;; n % 128 == n & 127 == n & 0x7f
          (local.set $b_lo (i64.and (local.get $b_lo) (i64.const 0x7f)))
          ;; Two cases when we shift:
          ;; (1) we shift by a 0 <= shift < 64: we have to split the lower bits into the carried bits and the rest, then we shift
          ;;     the rest, we shift the higher part and we add the carry to the higher part.
          ;; (2) we shift by a 64 <= shift < 128: lower bits are automatically 0, and higher bits are the lower bits shifted by (shift - 64).
          (if (result i64 i64) (i64.lt_u (local.get $b_lo) (i64.const 64))
              (then ;; (1)
               (local.set $b_hi ;; using $b_hi for storing overflow bits
                          (select ;; that's a hack to workaround wasm shift by 64 has no effect
                           (i64.const 0)
                           (i64.shr_u (local.get $a_lo) (i64.sub (i64.const 64) (local.get $b_lo)))
                           (i64.eqz (local.get $b_lo))))
               (i64.shl (local.get $a_lo) (local.get $b_lo)) ;; lower_bits <<= shift
               (i64.or (i64.shl (local.get $a_hi) (local.get $b_lo))
                       (local.get $b_hi))) ;; higher_bits = (higher_bits << shift) | carry
              (else ;; (2)
               (i64.const 0)
               (i64.shl (local.get $a_lo) (i64.sub (local.get $b_lo) (i64.const 64))))))

    (func $bit-shift-right-uint (type 1) (param $a_lo i64) (param $a_hi i64) (param $b_lo i64) (param $b_hi i64) (result i64 i64)
		  ;; This is just an inverted version of shift-left, see above
          (local.set $b_lo (i64.and (local.get $b_lo) (i64.const 0x7f)))
          (if (result i64 i64) (i64.lt_u (local.get $b_lo) (i64.const 64))
              (then
               (local.set $b_hi
                          (select
                           (i64.const 0)
                           (i64.shl (local.get $a_hi)
                                    (i64.sub (i64.const 64)
                                             (local.get $b_lo)))
                           (i64.eqz (local.get $b_lo))))
               (i64.or (i64.shr_u (local.get $a_lo)
                                  (local.get $b_lo))
                       (local.get $b_hi))
               (i64.shr_u (local.get $a_hi)
                          (local.get $b_lo)))
              (else
               (i64.shr_u (local.get $a_hi)
                          (i64.sub (local.get $b_lo)
                                   (i64.const 64)))
               (i64.const 0))))

    (func $bit-shift-right-int (type 1) (param $a_lo i64) (param $a_hi i64) (param $b_lo i64) (param $b_hi i64) (result i64 i64)
		  ;; This is just shift-right but taking into account the sign (using shr_s when shifting the high bits)
          (local.set $b_lo (i64.and (local.get $b_lo) (i64.const 0x7f)))
          (if (result i64 i64) (i64.lt_u (local.get $b_lo) (i64.const 64))
              (then
               (local.set $b_hi
                          (select
                           (i64.const 0)
                           (i64.shl (local.get $a_hi) (i64.sub (i64.const 64) (local.get $b_lo)))
                           (i64.eqz (local.get $b_lo))))
               (i64.or (i64.shr_u (local.get $a_lo) (local.get $b_lo))
                       (local.get $b_hi))
               (i64.shr_s (local.get $a_hi) (local.get $b_lo)))
              (else
               (i64.shr_s (local.get $a_hi) (i64.sub (local.get $b_lo) (i64.const 64)))
               ;; this keeps the sign from changing
               (i64.shr_s (local.get $a_hi) (i64.const 63)))))

    (func $clz-int128 (param $a_lo i64) (param $a_hi i64) (result i32)
        (i32.wrap_i64
            (select
                (i64.add (i64.const 64) (i64.clz (local.get $a_lo)))
                (i64.clz (local.get $a_hi))
                (i64.eqz (local.get $a_hi))
            )
        )
    )

    (func $pow-inner (param $a_lo i64) (param $a_hi i64) (param $b i32) (result i64 i64)
        ;; examples of this algo:
        ;; 3 ^ 5 => (3 ^ 4) * 3 => (9 ^ 2) * 3 => (81 ^ 1) * 3 => 243
        ;; 4 ^ 6 => (16 ^ 3) * 1 => (16 ^ 2) * 16 => (256 ^ 1) * 16 => 4096
        (local $carry_lo i64) (local $carry_hi i64)
        (local.set $carry_lo (i64.const 1))
        (local.set $carry_hi (i64.const 0))
        (loop
            (if (i32.eqz (i32.and (local.get $b) (i32.const 1)))
                (then
                    (local.set $b (i32.shr_u (local.get $b) (i32.const 1)))
                    (call $mul-uint (local.get $a_lo) (local.get $a_hi) (local.get $a_lo) (local.get $a_hi))
                    (local.set $a_hi)
                    (local.set $a_lo)
                )
                (else
                    (local.set $b (i32.xor (local.get $b) (i32.const 1)))
                    (call $mul-uint (local.get $a_lo) (local.get $a_hi) (local.get $carry_lo) (local.get $carry_hi))
                    (local.set $carry_hi)
                    (local.set $carry_lo)
                )
            )
            (br_if 0 (i32.gt_u (local.get $b) (i32.const 1)))
        )
        (call $mul-uint (local.get $a_lo) (local.get $a_hi) (local.get $carry_lo) (local.get $carry_hi))
    )

    (func $pow-uint (type 1) (param $a_lo i64) (param $a_hi i64) (param $b_lo i64) (param $b_hi i64) (result i64 i64)
        ;; (a == 0 && b == 0 => 1) & (b == 0 => 1) ==> (b == 0 => 1)
        (if (i64.eqz (i64.or (local.get $b_lo) (local.get $b_hi)))
            (then (return (i64.const 1) (i64.const 0)))
        )
        ;; (a == 0 => 0) & (a == 1 => 1) ==> (a < 2 => a)
        ;; also, (b == 1 => a)
        (if (i32.or
                (i32.and (i64.lt_u (local.get $a_lo) (i64.const 2)) (i64.eqz (local.get $a_hi)))
                (i64.eqz (i64.or (i64.xor (local.get $b_lo) (i64.const 1)) (local.get $b_hi)))
            )
            (then (return (local.get $a_lo) (local.get $a_hi)))
        )
        ;; if b > 127 -> runtime error: overflow (since the biggest b that doesn't
        ;; overflow is in 2^127)
        (if (i32.or
                (i64.gt_u (local.get $b_lo) (i64.const 127))
                (i64.ne (local.get $b_hi) (i64.const 0))
            )
            (then (call $runtime-error (i32.const 0)))
        )

        ;; shortcut if a == 2
        (if (i64.eqz (i64.or (i64.xor (local.get $a_lo) (i64.const 2)) (local.get $a_hi)))
            (then
                (return
                    (select
                        (i64.shl (i64.const 1) (local.get $b_lo))
                        (i64.const 0)
                        (i64.lt_u (local.get $b_lo) (i64.const 64))
                    )
                    (select
                        (i64.const 0)
                        (i64.shl (i64.const 1) (i64.sub (local.get $b_lo) (i64.const 64)))
                        (i64.lt_u (local.get $b_lo) (i64.const 64))
                    )
                )
            )
        )

        (call $pow-inner (local.get $a_lo) (local.get $a_hi) (i32.wrap_i64 (local.get $b_lo)))
    )

    (func $pow-int (type 1) (param $a_lo i64) (param $a_hi i64) (param $b_lo i64) (param $b_hi i64) (result i64 i64)
        (local $negative i32)
        ;; (a == 0 && b == 0 => 1) & (b == 0 => 1) ==> (b == 0 => 1)
        (if (i64.eqz (i64.or (local.get $b_lo) (local.get $b_hi)))
            (then (return (i64.const 1) (i64.const 0)))
        )


        ;; (a == 0 => 0) & (a == 1 => 1) ==> (a < 2 => a)
        ;; also, (b == 1 => a)
        (if (i32.or
                (i32.and (i64.lt_u (local.get $a_lo) (i64.const 2)) (i64.eqz (local.get $a_hi)))
                (i64.eqz (i64.or (i64.xor (local.get $b_lo) (i64.const 1)) (local.get $b_hi)))
            )
            (then (return (local.get $a_lo) (local.get $a_hi)))
        )

        ;; otherwise, if b < 0 => runtime error
        (if (i64.lt_s (local.get $b_hi) (i64.const 0))
            (then (call $runtime-error (i32.const 4)))
        )

        ;; if b > (a >= 0 ? 126 : 127) -> runtime error: overflow (since the biggest b that doesn't
        ;; overflow is in 2^126 and -2^127, and this is an edge case)
        (if (i64.gt_u
                (local.get $b_lo)
                (i64.add (i64.const 126) (i64.extend_i32_u (i64.lt_s (local.get $a_hi) (i64.const 0))))
            )
            (then (call $runtime-error (i32.const 0)))
        )

        ;; shortcut if a == 2
        (if (i64.eqz (i64.or (i64.xor (local.get $a_lo) (i64.const 2)) (local.get $a_hi)))
            (then
                (return
                    (select
                        (i64.shl (i64.const 1) (local.get $b_lo))
                        (i64.const 0)
                        (local.tee $negative (i64.lt_u (local.get $b_lo) (i64.const 64)))
                    )
                    (select
                        (i64.const 0)
                        (i64.shl (i64.const 1) (i64.sub (local.get $b_lo) (i64.const 64)))
                        (local.get $negative)
                    )
                )
            )
        )

        ;; shortcut if a == -2 (handles edge case -2^127)
        (if (i32.and (i64.eq (local.get $a_lo) (i64.const -2)) (i64.eq (local.get $a_hi) (i64.const -1)))
            (then
                (local.set $a_lo (select (i64.const -1) (i64.const 1) (local.tee $negative (i32.wrap_i64 (i64.and (local.get $b_lo) (i64.const 1))))))
                (local.set $a_hi (select (i64.const -1) (i64.const 0) (local.get $negative)))
                (return
                    (select
                        (i64.shl (local.get $a_lo) (local.get $b_lo))
                        (i64.const 0)
                        (local.tee $negative (i64.lt_u (local.get $b_lo) (i64.const 64)))
                    )
                    (select
                        (local.get $a_hi)
                        (i64.shl (local.get $a_lo) (i64.sub (local.get $b_lo) (i64.const 64)))
                        (local.get $negative)
                    )
                )
            )
        )

        ;; $pow-inner arguments: abs(a) and $b_lo
        ;; no need to care of i128::MIN, at this point it will overflow
        ;; abs($a_lo)
        (select
            (i64.sub (i64.const 0) (local.get $a_lo))
            (local.get $a_lo)
            (local.tee $negative (i64.lt_s (local.get $a_hi) (i64.const 0)))
        )
        ;; abs($a_hi)
        (select
            (i64.sub (i64.const 0) (i64.add (local.get $a_hi) (i64.extend_i32_u (i64.ne (local.get $a_lo) (i64.const 0)))))
            (local.get $a_hi)
            (local.get $negative)
        )
        ;; $b_lo
        (local.tee $negative (i32.wrap_i64 (local.get $b_lo)))

        ;; $negative is 1 if end result should be negative else 0
        (local.set $negative
            (i32.and (i64.lt_s (local.get $a_hi) (i64.const 0))
                     (i32.and (local.get $negative) (i32.const 1))
            )
        )

        (call $pow-inner)
        (local.set $a_hi)
        (local.set $a_lo)

        ;; overflow if result is negative
        (if (i64.lt_s (local.get $a_hi) (i64.const 0))
            (then (call $runtime-error (i32.const 0)))
        )

        (if (result i64 i64) (local.get $negative)
            (then
                (i64.sub (i64.const 0) (local.get $a_lo))
                (i64.sub (i64.const 0) (i64.add (local.get $a_hi) (i64.extend_i32_u (i64.ne (local.get $a_lo) (i64.const 0)))))
            )
            (else
                (local.get $a_lo)
                (local.get $a_hi)
            )
        )
    )

    (func $sha256-buf (type 6) (param $offset i32) (param $length i32) (param $offset-result i32) (result i32 i32)
        (local $i i32)
        ;; see this for an explanation: https://sha256algorithm.com/

        (call $extend-data (local.get $offset) (local.get $length))
        (local.set $length)

        (local.set $i (i32.const 0))
        (loop
            (call $block64 (local.get $i))
            (call $working-vars)
            (br_if 0
                (i32.lt_u
                    (local.tee $i (i32.add (local.get $i) (i32.const 64)))
                    (local.get $length)
                )
            )
        )

        ;; store at result position with correct endianness
        (v128.store
            (local.get $offset-result)
            (i8x16.swizzle
                (v128.load (global.get $stack-pointer))
                (v128.const i8x16 3 2 1 0 7 6 5 4 11 10 9 8 15 14 13 12)
            )
        )
        (v128.store offset=16
            (local.get $offset-result)
            (i8x16.swizzle
                (v128.load offset=16 (global.get $stack-pointer))
                (v128.const i8x16 3 2 1 0 7 6 5 4 11 10 9 8 15 14 13 12)
            )
        )

        (local.get $offset-result) (i32.const 32)
    )

    (func $sha256-int (type 7) (param $lo i64) (param $hi i64) (param $offset-result i32) (result i32 i32)
        ;; Copy data to the working stack, so that it has this relative configuration:
        ;;   0..32 -> Initial hash vals (will be the result hash in the end)
        ;;   32..288 -> Space to store W
        ;;   288..352 -> extended int
        (memory.copy (global.get $stack-pointer) (i32.const 0) (i32.const 32))

        (i64.store offset=288 (global.get $stack-pointer) (local.get $lo))
        (i64.store offset=296 (global.get $stack-pointer) (local.get $hi)) ;; offset = 288 + 8
        (i32.store offset=304 (global.get $stack-pointer) (i32.const 0x80)) ;; offset = 288+16
        (memory.fill (i32.add (global.get $stack-pointer) (i32.const 308)) (i32.const 0) (i32.const 46)) ;; offset = 288+20
        (i32.store8 offset=351 (global.get $stack-pointer) (i32.const 0x80)) ;; offset = 288+63

        (call $block64 (i32.const 0))
        (call $working-vars)

        (v128.store
            (local.get $offset-result)
            (i8x16.swizzle
                (v128.load (global.get $stack-pointer))
                (v128.const i8x16 3 2 1 0 7 6 5 4 11 10 9 8 15 14 13 12)
            )
        )
        (v128.store offset=16
            (local.get $offset-result)
            (i8x16.swizzle
                (v128.load offset=16 (global.get $stack-pointer))
                (v128.const i8x16 3 2 1 0 7 6 5 4 11 10 9 8 15 14 13 12)
            )
        )

        (local.get $offset-result) (i32.const 32)
    )

    (func $extend-data (param $offset i32) (param $length i32) (result i32)
        (local $res_len i32) (local $i i32) (local $len64 i64)
        ;; TODO: check if enough pages of memory and grow accordingly

        ;; Move data to the working stack, so that it has this relative configuration:
        ;;   0..32 -> Initial hash vals (will be the result hash in the end)
        ;;   32..288 -> Space to store W (result of $block64)
        ;;   288..$length+288 -> shifted data
        (memory.copy (global.get $stack-pointer) (i32.const 0) (i32.const 32))
        (memory.copy (i32.add (global.get $stack-pointer) (i32.const 288)) (local.get $offset) (local.get $length))

        (local.set $res_len ;; total size of data with expansion
            (i32.add
                (i32.or
                    ;; len + 8 bytes for the size
                    (i32.add (local.get $length) (i32.const 8))
                    (i32.const 0x3f)
                )
                (i32.const 1)
            )
        )

        ;; Add "1" at the end of the data
        (i32.store offset=288
            (i32.add (global.get $stack-pointer) (local.get $length))
            (i32.const 0x80)
        )
        ;; Fill the remaining part before the size with 0s
        (memory.fill
            (i32.add (i32.add (global.get $stack-pointer) (local.get $length)) (i32.const 289))
            (i32.const 0)
            (i32.sub (i32.sub (local.get $res_len) (local.get $length)) (i32.const 8))
        )

        ;; Add the size, as a 64bits big-endian integer
        (local.set $len64 (i64.extend_i32_u (i32.shl (local.get $length) (i32.const 3))))
        (i32.sub (i32.add (global.get $stack-pointer) (local.get $res_len)) (i32.const 8))
        (i64.or
            (i64.or
                (i64.or
                    (i64.shl (local.get $len64) (i64.const 0x38))
                    (i64.shl (i64.and (local.get $len64) (i64.const 0xff00)) (i64.const 0x28))
                )
                (i64.or
                    (i64.shl (i64.and (local.get $len64) (i64.const 0xff0000)) (i64.const 0x18))
                    (i64.shl (i64.and (local.get $len64) (i64.const 0xff000000)) (i64.const 0x8))
                )
            )
            (i64.or
                (i64.or
                    (i64.and (i64.shr_u (local.get $len64) (i64.const 0x8)) (i64.const 0xff000000))
                    (i64.and (i64.shr_u (local.get $len64) (i64.const 0x18)) (i64.const 0xff0000))
                )
                (i64.or
                    (i64.and (i64.shr_u (local.get $len64) (i64.const 0x28)) (i64.const 0xff00))
                    (i64.shr_u (local.get $len64) (i64.const 0x38))
                )
            )
        )
        i64.store offset=288

        (local.get $res_len)
    )

    (func $block64 (param $data i32)
        (local $origin i32)
        (local $i i32) (local $tmp i32)

        (local.set $origin (global.get $stack-pointer))
        (local.set $data (i32.add (local.get $origin) (local.get $data)))

        (local.set $i (i32.const 0))
        ;; copy first 64 bytes of data to offset as i32 with endianness adjustment
        ;; Using v128 to process more bytes at a time
        ;; TODO? : unroll this loop, since it's one instruction 4 times?
        (loop
            (i32.add (local.get $origin) (local.get $i))
            (i8x16.swizzle
                (v128.load offset=288 (i32.add (local.get $data) (local.get $i)))
                (v128.const i8x16 3 2 1 0 7 6 5 4 11 10 9 8 15 14 13 12)
            )
            v128.store offset=32

            (br_if 0
                (i32.lt_u
                    (local.tee $i (i32.add (local.get $i) (i32.const 16)))
                    (i32.const 64)
                )
            )
        )

        (local.set $i (i32.const 0))
        (loop
            (local.set $data (i32.add (local.get $origin) (local.get $i)))
            ;; store address: w(current+16)
            (i32.add (local.get $data) (i32.const 64))
            ;; w(current)
            (i32.load offset=32 (local.get $data))
            ;; sigma 0
            (local.set $tmp (i32.load offset=36 (local.get $data))) ;; offset = 32 + 4
            (i32.rotr (local.get $tmp) (i32.const 7))
            (i32.xor (i32.rotr (local.get $tmp) (i32.const 18)))
            (i32.xor (i32.shr_u (local.get $tmp) (i32.const 3)))
            i32.add
            ;; w(current+9)
            (i32.add (i32.load offset=68 (local.get $data))) ;; offset = 32+36
            ;; sigma 1
            (local.set $tmp (i32.load offset=88 (local.get $data))) ;; offset = 32+56
            (i32.rotr (local.get $tmp) (i32.const 17))
            (i32.xor (i32.rotr (local.get $tmp) (i32.const 19)))
            (i32.xor (i32.shr_u (local.get $tmp) (i32.const 10)))
            i32.add
            ;; save
            i32.store offset=32

            (br_if 0
                (i32.lt_u
                    (local.tee $i (i32.add (local.get $i) (i32.const 4)))
                    (i32.const 192)
                )
            )
        )
    )

    (func $working-vars
        (local $origin i32)
        (local $a i32) (local $b i32) (local $c i32) (local $d i32)
        (local $e i32) (local $f i32) (local $g i32) (local $h i32)
        (local $temp1 i32) (local $temp2 i32) (local $i i32)

        (local.set $origin (global.get $stack-pointer))

        (local.set $a (i32.load offset=0 (local.get $origin)))
        (local.set $b (i32.load offset=4 (local.get $origin)))
        (local.set $c (i32.load offset=8 (local.get $origin)))
        (local.set $d (i32.load offset=12 (local.get $origin)))
        (local.set $e (i32.load offset=16 (local.get $origin)))
        (local.set $f (i32.load offset=20 (local.get $origin)))
        (local.set $g (i32.load offset=24 (local.get $origin)))
        (local.set $h (i32.load offset=28 (local.get $origin)))

        (local.set $i (i32.const 0))
        (loop
        ;; compute $temp1: h + sigma1 + choice + k0 + w0
            (local.get $h) ;; h

            (i32.rotr (local.get $e) (i32.const 6))
            (i32.xor (i32.rotr (local.get $e) (i32.const 11)))
            (i32.xor (i32.rotr (local.get $e) (i32.const 25)))
            i32.add ;; + sigma1

            (i32.and (local.get $e) (local.get $f))
            (i32.xor (i32.and (i32.xor (local.get $e) (i32.const -1)) (local.get $g)))
            i32.add ;; + choice

            (i32.add (i32.load offset=32 (local.get $i))) ;; + k(current)

            (i32.add (i32.load offset=32 (i32.add (local.get $origin) (local.get $i)))) ;; + w(current)
            (local.set $temp1)

            ;; compute temp2: sigma0 + majority
            (i32.rotr (local.get $a) (i32.const 2))
            (i32.xor (i32.rotr (local.get $a) (i32.const 13)))
            (i32.xor (i32.rotr (local.get $a) (i32.const 22))) ;; sigma0

            (i32.and (local.get $a) (local.get $b))
            (i32.xor (i32.and (local.get $a) (local.get $c)))
            (i32.xor (i32.and (local.get $b) (local.get $c)))
            i32.add ;; + majority
            (local.set $temp2)

            ;; assign new variables
            (local.set $h (local.get $g))
            (local.set $g (local.get $f))
            (local.set $f (local.get $e))
            (local.set $e (i32.add (local.get $d) (local.get $temp1)))
            (local.set $d (local.get $c))
            (local.set $c (local.get $b))
            (local.set $b (local.get $a))
            (local.set $a (i32.add (local.get $temp1) (local.get $temp2)))

            (br_if 0
                (i32.lt_u
                    (local.tee $i (i32.add (local.get $i) (i32.const 4)))
                    (i32.const 256)
                )
            )
        )

        ;; update hash
        (i32.store offset=0 (local.get $origin) (i32.add (i32.load offset=0 (local.get $origin)) (local.get $a)))
        (i32.store offset=4 (local.get $origin) (i32.add (i32.load offset=4 (local.get $origin)) (local.get $b)))
        (i32.store offset=8 (local.get $origin) (i32.add (i32.load offset=8 (local.get $origin)) (local.get $c)))
        (i32.store offset=12 (local.get $origin) (i32.add (i32.load offset=12 (local.get $origin)) (local.get $d)))
        (i32.store offset=16 (local.get $origin) (i32.add (i32.load offset=16 (local.get $origin)) (local.get $e)))
        (i32.store offset=20 (local.get $origin) (i32.add (i32.load offset=20 (local.get $origin)) (local.get $f)))
        (i32.store offset=24 (local.get $origin) (i32.add (i32.load offset=24 (local.get $origin)) (local.get $g)))
        (i32.store offset=28 (local.get $origin) (i32.add (i32.load offset=28 (local.get $origin)) (local.get $h)))
    )

    (func $hash160-buf (type 6) (param $offset i32) (param $length i32) (param $offset-result i32) (result i32 i32)
        (local $i i32)
        ;; ripemd-160 article: https://www.esat.kuleuven.be/cosic/publications/article-317.pdf
        ;; Here we implement a ripemd with an easier padding since inputs are results of sha256,
        ;; and thus always have the same length.

        ;; move $stack-pointers: current value will contain sha256 result and moved place is new stack
        (global.set $stack-pointer (i32.add (local.tee $i (global.get $stack-pointer)) (i32.const 32)))
        ;; compute sha256
        (call $sha256-buf (local.get $offset) (local.get $length) (local.get $i))
        drop ;; we don't need the length of sha256, it is always 32
        (global.set $stack-pointer) ;; set $stack-pointer to its original value, aka offset of sha256 result

        (call $hash160-pad)
        (call $hash160-compress (local.get $offset-result))

        (local.get $offset-result) (i32.const 20)
    )

    (func $hash160-int (type 7) (param $lo i64) (param $hi i64) (param $offset-result i32) (result i32 i32)
        (local $i i32)
        ;; ripemd-160 article: https://www.esat.kuleuven.be/cosic/publications/article-317.pdf
        ;; Here we implement a ripemd with an easier padding since inputs are results of sha256,
        ;; and thus always have the same length.

        ;; move $stack-pointers: current value will contain sha256 result and moved place is new stack
        (global.set $stack-pointer (i32.add (local.tee $i (global.get $stack-pointer)) (i32.const 32)))
        ;; compute sha256
        (call $sha256-int (local.get $lo) (local.get $hi) (local.get $i))
        drop ;; we don't need the length of sha256, it is always 32
        (global.set $stack-pointer) ;; set $stack-pointer to its original value, aka offset of sha256 result

        (call $hash160-pad)
        (call $hash160-compress (local.get $offset-result))

        (local.get $offset-result) (i32.const 20)
    )

    (func $hash160-pad
        ;; MD-padding: (already placed sha256 +) "1" + "00000..." + size as i64 big endian
        (i64.store offset=32 (global.get $stack-pointer) (i64.const 0x80))
        (memory.fill 
            (i32.add (global.get $stack-pointer) (i32.const 40))
            (i32.const 0)
            (i32.const 16)
        )
        (i64.store offset=56 (global.get $stack-pointer) (i64.const 256))
    )

    (func $hash160-compress (param $offset-result i32)
        (local $h0 i32) (local $h1 i32) (local $h2 i32) (local $h3 i32) (local $h4 i32)
        (local $a1 i32) (local $b1 i32) (local $c1 i32) (local $d1 i32) (local $e1 i32)
        (local $a2 i32) (local $b2 i32) (local $c2 i32) (local $d2 i32) (local $e2 i32)
        (local $i i32) (local $round i32)

        (local.set $a2 (local.tee $a1 (local.tee $h0 (i32.const 0x67452301))))
        (local.set $b2 (local.tee $b1 (local.tee $h1 (i32.const 0xefcdab89))))
        (local.set $c2 (local.tee $c1 (local.tee $h2 (i32.const 0x98badcfe))))
        (local.set $d2 (local.tee $d1 (local.tee $h3 (i32.const 0x10325476))))
        (local.set $e2 (local.tee $e1 (local.tee $h4 (i32.const 0xc3d2e1f0))))

        (local.set $i (i32.const 0))
        (loop
            (local.set $round (i32.shr_u (local.get $i) (i32.const 4)))
            ;; ROUND
            ;; a
            (local.get $a1)
      
            ;; + f(round, b, c, d) + K(i)
            (local.get $b1) (local.get $c1) (local.get $d1)
            (i32.load offset=608 (i32.shl (local.get $round) (i32.const 2)))
            (call_indirect (type $hash160-compress-function) (local.get $round))
            i32.add

            ;; + word[r[i]]
            (i32.load
                (i32.add
                    (global.get $stack-pointer) 
                    (i32.shl (i32.load8_u offset=288 (local.get $i)) (i32.const 2))
                )
            )
            i32.add
      
            ;; left-rotate the addition by s[i]
            (i32.load8_u offset=448 (local.get $i))
            i32.rotl

            ;; + e
            (i32.add (local.get $e1))

            ;; set new vars
            (local.set $a1 (local.get $e1))
            (local.set $e1 (local.get $d1))
            (local.set $d1 (i32.rotl (local.get $c1) (i32.const 10)))
            (local.set $c1 (local.get $b1))
            (local.set $b1) ;; set with addition on the top of the stack

            ;; PARALLEL ROUND
            ;; a'
            (local.get $a2)

            ;; + f(round, b', c', d') + K'(i)
            (local.get $b2) (local.get $c2) (local.get $d2)
            (i32.load offset=628 (i32.shl (local.get $round) (i32.const 2)))
            (call_indirect (type $hash160-compress-function) (i32.sub (i32.const 4) (local.get $round)))
            i32.add

            ;; + word[r'[i]]
            (i32.load
                (i32.add
                    (global.get $stack-pointer) 
                    (i32.shl (i32.load8_u offset=368 (local.get $i)) (i32.const 2))
                )
            )
            i32.add

            ;; left-rotate the addition by s'[i]
            (i32.load8_u offset=528 (local.get $i))
            i32.rotl

            ;; + e'
            (i32.add (local.get $e2))

            ;; set new vars
            (local.set $a2 (local.get $e2))
            (local.set $e2 (local.get $d2))
            (local.set $d2 (i32.rotl (local.get $c2) (i32.const 10)))
            (local.set $c2 (local.get $b2))
            (local.set $b2) ;; set with addition on the top of the stack

            (br_if 0 
                (i32.lt_u 
                    (local.tee $i (i32.add (local.get $i) (i32.const 1)))
                    (i32.const 80)
                )
            )
        )

        ;; compute and save result to $offset-result
        (i32.store (local.get $offset-result) (i32.add (i32.add (local.get $h1) (local.get $c1)) (local.get $d2)))
        (i32.store offset=4 (local.get $offset-result) (i32.add (i32.add (local.get $h2) (local.get $d1)) (local.get $e2)))
        (i32.store offset=8 (local.get $offset-result) (i32.add (i32.add (local.get $h3) (local.get $e1)) (local.get $a2)))
        (i32.store offset=12 (local.get $offset-result) (i32.add (i32.add (local.get $h4) (local.get $a1)) (local.get $b2)))
        (i32.store offset=16 (local.get $offset-result) (i32.add (i32.add (local.get $h0) (local.get $b1)) (local.get $c2)))
    )

    (func $hash160-f1 (type $hash160-compress-function)
        (param $x i32) (param $y i32) (param $z i32) (param $k i32) (result i32)
        (i32.xor (i32.xor (local.get $x) (local.get $y)) (local.get $z))
        (i32.add (local.get $k))
    )

    (func $hash160-f2 (type $hash160-compress-function)
        (param $x i32) (param $y i32) (param $z i32) (param $k i32) (result i32)
        (i32.or
            (i32.and (local.get $x) (local.get $y))
            (i32.and (i32.xor (local.get $x) (i32.const -1)) (local.get $z))
        )
        (i32.add (local.get $k))
    )

    (func $hash160-f3 (type $hash160-compress-function)
        (param $x i32) (param $y i32) (param $z i32) (param $k i32) (result i32)
        (i32.xor
            (i32.or (local.get $x) (i32.xor (local.get $y) (i32.const -1)))
            (local.get $z)
        )
        (i32.add (local.get $k))
    )

    (func $hash160-f4 (type $hash160-compress-function)
        (param $x i32) (param $y i32) (param $z i32) (param $k i32) (result i32)
        (i32.or
            (i32.and (local.get $x) (local.get $z))
            (i32.and (local.get $y) (i32.xor (local.get $z) (i32.const -1)))
        )
        (i32.add (local.get $k))
    )

    (func $hash160-f5 (type $hash160-compress-function)
        (param $x i32) (param $y i32) (param $z i32) (param $k i32) (result i32)
        (i32.xor
            (local.get $x)
            (i32.or (local.get $y) (i32.xor (local.get $z) (i32.const -1)))
        )
        (i32.add (local.get $k))
    )

    (func $store-i32-be (param $address i32) (param $value i32)
        (i32.store 
            (local.get $address)
            (i32.or
                (i32.or
                    (i32.shl (local.get $value) (i32.const 24))
                    (i32.shl (i32.and (local.get $value) (i32.const 0xff00)) (i32.const 8))
                )
                (i32.or
                    (i32.and (i32.shr_u (local.get $value) (i32.const 8)) (i32.const 0xff00))
                    (i32.shr_u (local.get $value) (i32.const 24))
                )
            )
        )
    )
    
    (func $store-i64-be (param $address i32) (param $value i64)
        (i64.store 
            (local.get $address)
            (i64.or
                (i64.or
                    (i64.or
                        (i64.shl (local.get $value) (i64.const 56))
                        (i64.shl (i64.and (local.get $value) (i64.const 0xff00)) (i64.const 40))
                    )
                    (i64.or
                        (i64.shl (i64.and (local.get $value) (i64.const 0xff0000)) (i64.const 24))
                        (i64.shl (i64.and (local.get $value) (i64.const 0xff000000)) (i64.const 8))
                    )
                )
                (i64.or
                    (i64.or 
                        (i64.and (i64.shr_u (local.get $value) (i64.const 8)) (i64.const 0xff000000))
                        (i64.and (i64.shr_u (local.get $value) (i64.const 24)) (i64.const 0xff0000))
                    )
                    (i64.or
                        (i64.and (i64.shr_u (local.get $value) (i64.const 40)) (i64.const 0xff00))
                        (i64.shr_u (local.get $value) (i64.const 56))
                    )
                )
            )
        )
    )

    (func $buff-to-uint-be (param $offset i32) (param $length i32) (result i64 i64)
        (local $mask_lo i64) (local $mask_hi i64) (local $double v128)
        (if (i32.gt_u (local.get $length) (i32.const 16))
            (then (call $runtime-error (i32.const 5)))
        )

        (if (i32.eqz (local.get $length))
            (then (return (i64.const 0) (i64.const 0)))
        )

        ;; SAFETY: this function works because we already have data in the memory,
        ;;         otherwise we could have a negative offset.
        (local.set $offset (i32.sub (i32.add (local.get $offset) (local.get $length)) (i32.const 16)))

        ;; we compute masks for the low and high part of the resulting integer
        (local.set $mask_lo
            (select
                (i64.const -1)
                (local.tee $mask_hi
                    (i64.shr_u (i64.const -1) (i64.extend_i32_u (i32.and (i32.mul (local.get $length) (i32.const 56)) (i32.const 56))))
                )
                (i32.ge_u (local.get $length) (i32.const 8))
            )
        )
        (local.set $mask_hi (select (local.get $mask_hi) (i64.const 0) (i32.gt_u (local.get $length) (i32.const 8))))

        ;; we load both low and high part at once, and rearrange the bytes for endianness
        (local.set $double
            (i8x16.swizzle
                (v128.load (local.get $offset))
                (v128.const i8x16 7 6 5 4 3 2 1 0 15 14 13 12 11 10 9 8)
            )
        )

        (i64.and (i64x2.extract_lane 1 (local.get $double)) (local.get $mask_lo))
        (i64.and (i64x2.extract_lane 0 (local.get $double)) (local.get $mask_hi))
    )

    (func $buff-to-uint-le (param $offset i32) (param $length i32) (result i64 i64)
        (local $mask_lo i64) (local $mask_hi i64)
        (if (i32.gt_u (local.get $length) (i32.const 16))
            (then (call $runtime-error (i32.const 5)))
        )

        (if (i32.eqz (local.get $length))
            (then (return (i64.const 0) (i64.const 0)))
        )

        (local.set $mask_lo
            (select
                (i64.const -1)
                (local.tee $mask_hi
                    (i64.shr_u (i64.const -1) (i64.extend_i32_u (i32.and (i32.mul (local.get $length) (i32.const 56)) (i32.const 56))))
                )
                (i32.ge_u (local.get $length) (i32.const 8))
            )
        )
        (local.set $mask_hi (select (local.get $mask_hi) (i64.const 0) (i32.gt_u (local.get $length) (i32.const 8))))

        (i64.and (i64.load (local.get $offset)) (local.get $mask_lo))
        (i64.and (i64.load offset=8 (local.get $offset)) (local.get $mask_hi))
    )

<<<<<<< HEAD
=======
    ;;
    ;; logical not implementation
    ;;
    (func $not (type 8) (param $bool_in i32) (result i32)
        (i32.eqz (local.get $bool_in))
    )

    ;;
    ;; is-eq-int implementation
    ;;
    (func $is-eq-int (type 5) (param $a_lo i64) (param $a_hi i64) (param $b_lo i64) (param $b_hi i64) (result i32)
        (i32.and
            (i64.eq (local.get $a_lo) (local.get $b_lo))
            (i64.eq (local.get $a_hi) (local.get $b_hi))
        )
    )

    (export "memcpy" (func $memcpy))
>>>>>>> edf6a61a
    (export "add-uint" (func $add-uint))
    (export "add-int" (func $add-int))
    (export "sub-uint" (func $sub-uint))
    (export "sub-int" (func $sub-int))
    (export "mul-uint" (func $mul-uint))
    (export "mul-int" (func $mul-int))
    (export "div-uint" (func $div-uint))
    (export "div-int" (func $div-int))
    (export "mod-uint" (func $mod-uint))
    (export "mod-int" (func $mod-int))
    (export "lt-uint" (func $lt-uint))
    (export "gt-uint" (func $gt-uint))
    (export "le-uint" (func $le-uint))
    (export "ge-uint" (func $ge-uint))
    (export "lt-int" (func $lt-int))
    (export "gt-int" (func $gt-int))
    (export "le-int" (func $le-int))
    (export "ge-int" (func $ge-int))
    (export "log2-uint" (func $log2-uint))
    (export "log2-int" (func $log2-int))
    (export "sqrti-uint" (func $sqrti-uint))
    (export "sqrti-int" (func $sqrti-int))
    (export "bit-and-uint" (func $bit-and))
    (export "bit-and-int" (func $bit-and))
    (export "bit-not-uint" (func $bit-not))
    (export "bit-not-int" (func $bit-not))
    (export "bit-or-uint" (func $bit-or))
    (export "bit-or-int" (func $bit-or))
    (export "bit-xor-uint" (func $bit-xor))
    (export "bit-xor-int" (func $bit-xor))
    (export "bit-shift-left-uint" (func $bit-shift-left))
    (export "bit-shift-left-int" (func $bit-shift-left))
    (export "bit-shift-right-uint" (func $bit-shift-right-uint))
    (export "bit-shift-right-int" (func $bit-shift-right-int))
    (export "pow-uint" (func $pow-uint))
    (export "pow-int" (func $pow-int))
    (export "sha256-buf" (func $sha256-buf))
    (export "sha256-int" (func $sha256-int))
    (export "hash160-buf" (func $hash160-buf))
    (export "hash160-int" (func $hash160-int))
    (export "store-i32-be" (func $store-i32-be))
    (export "store-i64-be" (func $store-i64-be))
    (export "buff-to-uint-be" (func $buff-to-uint-be))
    (export "buff-to-uint-le" (func $buff-to-uint-le))
    (export "not" (func $not))
    (export "is-eq-int" (func $is-eq-int))
)<|MERGE_RESOLUTION|>--- conflicted
+++ resolved
@@ -1757,8 +1757,6 @@
         (i64.and (i64.load offset=8 (local.get $offset)) (local.get $mask_hi))
     )
 
-<<<<<<< HEAD
-=======
     ;;
     ;; logical not implementation
     ;;
@@ -1776,8 +1774,6 @@
         )
     )
 
-    (export "memcpy" (func $memcpy))
->>>>>>> edf6a61a
     (export "add-uint" (func $add-uint))
     (export "add-int" (func $add-int))
     (export "sub-uint" (func $sub-uint))
