use clar2wasm::tools::{crosscheck, crosscheck_compare_only};
use clarity::vm::types::{
    CharType, ListData, ListTypeData, SequenceData, SequenceSubtype, TypeSignature,
};
use clarity::vm::Value;
use proptest::prelude::*;

use crate::{bool, buffer, int, list, prop_signature, type_string, PropValue, TypePrinter};

proptest! {
    #![proptest_config(super::runtime_config())]

    #[test]
    fn append_value_to_list(mut values in (prop_signature(), 1usize..16).prop_flat_map(|(ty, size)| PropValue::many_from_type(ty, size))) {
        let expected = Value::cons_list_unsanitized(values.iter().cloned().map(Value::from).collect()).unwrap();

        let elem = values.pop().unwrap();
        let values = PropValue::try_from(values).unwrap();

        crosscheck(&format!("(append {values} {elem})"), Ok(Some(expected)))
    }

    #[test]
    fn double_append_value_to_list(mut values in (prop_signature(), 2usize..16).prop_flat_map(|(ty, size)| PropValue::many_from_type(ty, size))) {
        let expected = Value::cons_list_unsanitized(values.iter().cloned().map(Value::from).collect()).unwrap();

        let elem_last = values.pop().unwrap();
        let elem_before_last = values.pop().unwrap();
        let values = PropValue::try_from(values).unwrap();

        crosscheck(&format!("(append (append {values} {elem_before_last}) {elem_last})"), Ok(Some(expected)))
    }
}

proptest! {
    #![proptest_config(super::runtime_config())]

    #[test]
    fn as_max_len_equal_max_len_is_some((max_len, value) in (0usize..=16).prop_ind_flat_map2(PropValue::any_sequence)) {
        crosscheck(
            &format!("(as-max-len? {value} u{max_len})"),
            Ok(Some(Value::some(value.into()).unwrap()))
        )
    }

    #[test]
    fn as_max_len_smaller_than_len_is_none((max_len, value) in (1usize..=16).prop_ind_flat_map2(PropValue::any_sequence)) {
        crosscheck(
            &format!("(as-max-len? {value} u{})", max_len-1),
            Ok(Some(Value::none()))
        )
    }
}

proptest! {
    #![proptest_config(super::runtime_config())]

    #[test]
    #[ignore = "see #489"]
    fn concat_crosscheck((seq1, seq2) in (0usize..=16).prop_flat_map(PropValue::any_sequence).prop_ind_flat_map2(|seq1| PropValue::from_type(TypeSignature::type_of(&seq1.into()).expect("Could not get type signature")))) {
        let snippet = format!("(concat {seq1} {seq2})");

        let expected = {
            let Value::Sequence(mut seq_data1) = seq1.into() else { unreachable!() };
            let Value::Sequence(seq_data2) = seq2.into() else { unreachable!() };
            seq_data1.concat(&clarity::types::StacksEpochId::latest(), seq_data2).expect("Unable to concat sequences");
            Value::Sequence(seq_data1)
        };

        crosscheck(&snippet, Ok(Some(expected)));
    }
}

proptest! {
    #![proptest_config(super::runtime_config())]

    #[test]
    fn element_at_crosscheck((seq, idx) in (1usize..=16).prop_flat_map(|max_len| (PropValue::any_sequence(max_len), (0..max_len)))) {
        let snippet = format!("(element-at? {seq} u{idx})");

        let expected = {
            let Value::Sequence(seq_data) = seq.into() else { unreachable!() };
            seq_data.element_at(idx).expect("element_at failed").map_or_else(Value::none, |v| Value::some(v).unwrap())
        };

        crosscheck(&snippet, Ok(Some(expected)));
    }
}

proptest! {
    #![proptest_config(super::runtime_config())]

    #[test]
    fn len_crosscheck(seq in (1usize..=16).prop_flat_map(PropValue::any_sequence)) {
        let snippet = format!("(len {seq})");

        let expected = {
            let Value::Sequence(seq_data) = seq.into() else { unreachable!() };
            Value::UInt(seq_data.len() as u128)
        };

        crosscheck(&snippet, Ok(Some(expected)));
    }
}

proptest! {
    #![proptest_config(super::runtime_config())]

    #[test]
    fn slice_crosscheck_valid_range(
        (seq, lo, hi) in (1usize..=16)
        .prop_flat_map(PropValue::any_sequence)
        .prop_ind_flat_map2(|seq| 0..extract_sequence(seq).len())
        .prop_ind_flat_map2(|(seq, lo)| lo..extract_sequence(seq).len())
        .prop_map(|((seq, lo), hi)| (seq, lo, hi))
    )
    {
        let snippet = format!("(slice? {seq} u{lo} u{hi})");

        let expected =
            Value::some(
                extract_sequence(seq)
                .slice(&clarity::types::StacksEpochId::latest(), lo, hi)
                .expect("Could not take a slice from sequence")
            ).unwrap();

        crosscheck(&snippet, Ok(Some(expected)));
    }

    #[test]
    fn slice_crosscheck_invalid_range(
        (seq, lo, hi) in (1usize..=16)
        .prop_flat_map(PropValue::any_sequence)
        .prop_ind_flat_map2(|seq| 0..extract_sequence(seq).len())
        .prop_ind_flat_map2(|(seq, lo)| lo..extract_sequence(seq).len())
        .prop_map(|((seq, lo), hi)| (seq, lo, hi))
    )
    {
        // always make sure hi is strictly larger than lo
        let snippet = format!("(slice? {seq} (+ u{hi} u1) u{lo})");
        let expected = Value::none();

        crosscheck(&snippet, Ok(Some(expected)));
    }
}

proptest! {
    #![proptest_config(super::runtime_config())]

    #[test]
    fn crosscheck_map_add(
        seq in proptest::collection::vec(proptest::collection::vec(1u128..=1000, 1..=100), 1..=50)
    ) {

        let result: Vec<_> = seq.iter()
        .skip(1).fold(seq[0].clone(), |acc, vecint| {
            acc.into_iter()
            .zip(vecint.iter())
            .map(|(x, y)| x + y)
            .collect()
        })
        .iter().map(|el| Value::UInt(*el)).collect();

        let expected = Value::Sequence(
            SequenceData::List(
                ListData {
                    data: result.clone(),
                    type_signature: ListTypeData::new_list(TypeSignature::UIntType, result.len() as u32).unwrap()
                }
            )
        );

        let lists: Vec<_> = seq.iter().map(|v| {
            v.iter().map(|&el| {
                Value::UInt(el)
            }).collect::<Vec<_>>()
        })
        .map(|v| {
            Value::Sequence(
                SequenceData::List(
                    ListData {
                        data: v.clone(),
                        type_signature: ListTypeData::new_list(TypeSignature::UIntType, v.len() as u32).unwrap()
                    }
                )
            )
        })
        .map(PropValue::from).collect();

        let lists_str: String = lists.iter().map(|el| el.to_string() + " ").collect();
        let snippet = format!("(map + {})", lists_str);

        crosscheck(
            &snippet,
            Ok(Some(expected))
        )
    }
}

proptest! {
    #![proptest_config(super::runtime_config())]

    #[test]
    fn crosscheck_map_not(
        seq in proptest::collection::vec(bool(), 1..=100)
        .prop_map(|v| {
            Value::Sequence(
                SequenceData::List(
                    ListData {
                        data: v.clone(),
                        type_signature: ListTypeData::new_list(TypeSignature::BoolType, v.len() as u32).unwrap()
                    }
                )
            )
        }).prop_map(PropValue::from)
    ) {
        let expected = extract_sequence(seq.clone());
        let snippet = format!("(map not (map not {seq}))");

        crosscheck(
            &snippet,
            Ok(Some(Value::Sequence(expected)))
        )
    }
}

proptest! {
    #![proptest_config(super::runtime_config())]

    #[test]
    fn crosscheck_map_concat_int(
        seq_1 in proptest::collection::vec(int(), 1..=100)
            .prop_map(|v| {
                Value::Sequence(
                    SequenceData::List(
                        ListData {
                            data: v.clone(),
                            type_signature: ListTypeData::new_list(TypeSignature::IntType, v.len() as u32).unwrap()
                        }
                    )
                )
            }).prop_map(PropValue::from),
        seq_2 in proptest::collection::vec(int(), 1..=100)
            .prop_map(|v| {
                Value::Sequence(
                    SequenceData::List(
                        ListData {
                            data: v.clone(),
                            type_signature: ListTypeData::new_list(TypeSignature::IntType, v.len() as u32).unwrap()
                        }
                    )
                )
            }).prop_map(PropValue::from)
    ) {
        let mut expected = extract_sequence(seq_1.clone());
        expected.concat(
            &clarity::types::StacksEpochId::latest(),
            extract_sequence(seq_2.clone())
        ).expect("Could not concat sequences");

        crosscheck(
            &format!(r#"(define-private (fun (a (list 100 int)) (b (list 100 int))) (concat a b)) (try! (element-at (map fun (list {seq_1}) (list {seq_2})) u0))"#),
            Ok(Some(Value::Sequence(expected)))
        )
    }
}

proptest! {
    #![proptest_config(super::runtime_config())]

    #[test]
    fn crosscheck_replace_at(
        (seq, source, dest) in (1usize..=20).prop_flat_map(|seq_size| {
            (PropValue::any_sequence(seq_size),
            // ranges from 0 to sequence_size - 1
            // to not occur on operations out of boundaries.
            (0usize..=seq_size - 1),
            (0usize..=seq_size - 1))
        }).no_shrink()
    ) {
        let list_ty = seq.type_string();

        let Value::Sequence(seq_data) = seq.clone().into() else { unreachable!() };

        let repl_ty = match &seq_data {
            SequenceData::Buffer(_) => "(buff 1)".to_owned(),
            SequenceData::String(CharType::ASCII(_)) => "(string-ascii 1)".to_owned(),
            SequenceData::String(CharType::UTF8(_)) => "(string-utf8 1)".to_owned(),
            SequenceData::List(ld) => type_string(ld.type_signature.get_list_item_type()),
        };

        let (expected, el) = {
            // collect an element from the sequence at 'source' position.
            let el = seq_data.clone().element_at(source).expect("element_at failed").map_or_else(Value::none, |value| value);
            // replace the element at 'dest' position
            // with the collected element from the 'source' position.
            (seq_data.replace_at(
                &clarity::types::StacksEpochId::latest(),
                dest,
                el.clone()
            ).expect("replace_at failed"),
            PropValue::from(el)) // returning that to be used by the 'replace-at' Clarity function.
        };

        // Workaround needed for https://github.com/stacks-network/stacks-core/issues/4622
        let snippet = format!(r#"
            (define-private (replace-at-workaround? (seq {list_ty}) (idx uint) (repl {repl_ty}))
                (replace-at? seq idx repl)
            )
            (replace-at-workaround? {seq} u{dest} {el})
        "#);

        crosscheck(
            &snippet,
            Ok(Some(expected))
        )
    }
}

fn extract_sequence(sequence: PropValue) -> SequenceData {
    match Value::from(sequence) {
        Value::Sequence(seq_data) => seq_data,
        _ => panic!("Should only call this function on the result of PropValue::any_sequence"),
    }
}

<<<<<<< HEAD
proptest! {
    #![proptest_config(super::runtime_config())]

    #[test]
    fn crosscheck_map_ok_response(
        seq in (
            list(
                ListTypeData::new_list(
                    TypeSignature::ResponseType(Box::new((TypeSignature::UIntType, TypeSignature::NoType))),
                    10
                )
                .unwrap()
            )
        )
        .prop_filter("filter empty", |el| !el.clone().expect_list().unwrap().is_empty())
        .prop_map(PropValue::from)
    ) {
        let expected = {
            if let SequenceData::List(data) = extract_sequence(seq.clone()) {
                let v: Vec<Value> = data
                    .data
                    .iter()
                    .map(|el| el.clone().expect_result_ok().unwrap())
                    .collect();

                    Value::Sequence(
                        SequenceData::List(
                            ListData {
                                data: v.clone(),
                                type_signature: ListTypeData::new_list(TypeSignature::UIntType, v.len() as u32).unwrap()
                            }
                        )
                    )
            } else {
                panic!("Expected a list sequence");
            }
        };

        let snippet = format!(r#"
          (define-private (foo (a (response uint uint))) (unwrap! a u99))
          (map foo {seq})
        "#);

        crosscheck(
            &snippet,
            Ok(Some(expected))
        )
    }
}
=======
const FOLD_PRELUDE: &str = "
(define-private (knus (a (response int int))
                      (b (response int int)))
  (match a
    a1 (match b
         b1 (err (xor a1 b1))
         b2 (ok  (xor a1 b2)))
    a2 (match b
         b1 (ok  (xor a2 b1))
         b2 (err (xor a2 b2)))))";
>>>>>>> b4aa6297

proptest! {
    #![proptest_config(super::runtime_config())]

    #[test]
<<<<<<< HEAD
    fn crosscheck_map_err_response(
        seq in (
            list(
                ListTypeData::new_list(
                    TypeSignature::ResponseType(Box::new((TypeSignature::NoType, TypeSignature::UIntType))),
                    10
                )
                .unwrap()
            )
        )
        .prop_filter("filter empty", |el| !el.clone().expect_list().unwrap().is_empty())
        .prop_map(PropValue::from)
    ) {
        let expected = {
            let seq_size = Value::from(seq.clone()).expect_list().unwrap().len();
            Value::Sequence(
                SequenceData::List(
                    ListData {
                        data: vec![Value::UInt(99); seq_size],
                        type_signature: ListTypeData::new_list(TypeSignature::UIntType, seq_size as u32).unwrap()
                    }
                )
            )
        };

        let snippet = format!(r#"
          (define-private (foo (a (response uint uint))) (unwrap! a u99))
          (map foo {seq})
        "#);

        crosscheck(
            &snippet,
            Ok(Some(expected))
        )
    }
}

proptest! {
    #![proptest_config(super::runtime_config())]

    #[test]
    fn crosscheck_map_none_optional(
        seq in (
            list(
                ListTypeData::new_list(
                    TypeSignature::OptionalType(Box::new(TypeSignature::NoType)),
                    5
                )
                .unwrap()
            )
        )
        .prop_filter("filter empty list", |v| !v.clone().expect_list().unwrap().is_empty())
        .prop_map(PropValue::from)
    ) {
        let expected = {
            let seq_size = Value::from(seq.clone()).expect_list().unwrap().len();
            Value::Sequence(
                SequenceData::List(
                    ListData {
                        data: vec![Value::UInt(99); seq_size],
                        type_signature: ListTypeData::new_list(TypeSignature::UIntType, seq_size as u32).unwrap()
                    }
                )
            )
        };

        let snippet = format!(r#"
          (define-private (foo (a (optional uint))) (unwrap! a u99))
          (map foo {seq})
        "#);

        crosscheck(
            &snippet,
            Ok(Some(expected))
        )
    }
}

proptest! {
    #![proptest_config(super::runtime_config())]

    #[test]
    fn crosscheck_map_ok_buff(buf in buffer(50)) {
        let snippet = format!(r#"
        (define-private (foo (a (response (buff 50) int))) (len (unwrap! a u0)))
        (map foo (list (ok {buf})))
        "#);

        crosscheck(
            &snippet,
            Ok(Some(Value::cons_list_unsanitized(vec![Value::UInt(50)]).unwrap()))
        )
=======
    fn crosscheck_fold_responses_short(
        seq in PropValue::from_type(
            TypeSignature::SequenceType(
                SequenceSubtype::ListType(
                    ListTypeData::new_list(
                        TypeSignature::ResponseType(
                            Box::new((TypeSignature::IntType, TypeSignature::IntType))),
                        2).unwrap()
                )
            )
        )
    ) {
        if let Value::Sequence(SequenceData::List(ld)) = seq.inner() {
            // Empty sequences fail in interpreter as well
            if !ld.data.is_empty() {
                let snippet = format!("{FOLD_PRELUDE} (fold knus {} (ok 0))", seq);

                crosscheck_compare_only(
                    &snippet,
                );
            }
        }
    }

    #[test]
    fn crosscheck_fold_responses_long(
        seq in PropValue::from_type(
            TypeSignature::SequenceType(
                SequenceSubtype::ListType(
                    ListTypeData::new_list(
                        TypeSignature::ResponseType(
                            Box::new((TypeSignature::IntType, TypeSignature::IntType))),
                        100).unwrap()
                )
            )
        )
    ) {
        if let Value::Sequence(SequenceData::List(ld)) = seq.inner() {
            // Empty sequences fail in interpreter as well
            if !ld.data.is_empty() {
                let snippet = format!("{FOLD_PRELUDE} (fold knus {} (ok 0))", seq);

                crosscheck_compare_only(
                    &snippet,
                );
            }
        }
>>>>>>> b4aa6297
    }
}<|MERGE_RESOLUTION|>--- conflicted
+++ resolved
@@ -324,7 +324,71 @@
     }
 }
 
-<<<<<<< HEAD
+const FOLD_PRELUDE: &str = "
+(define-private (knus (a (response int int))
+                      (b (response int int)))
+  (match a
+    a1 (match b
+         b1 (err (xor a1 b1))
+         b2 (ok  (xor a1 b2)))
+    a2 (match b
+         b1 (ok  (xor a2 b1))
+         b2 (err (xor a2 b2)))))";
+
+proptest! {
+    #![proptest_config(super::runtime_config())]
+
+    #[test]
+    fn crosscheck_fold_responses_short(
+        seq in PropValue::from_type(
+            TypeSignature::SequenceType(
+                SequenceSubtype::ListType(
+                    ListTypeData::new_list(
+                        TypeSignature::ResponseType(
+                            Box::new((TypeSignature::IntType, TypeSignature::IntType))),
+                        2).unwrap()
+                )
+            )
+        )
+    ) {
+        if let Value::Sequence(SequenceData::List(ld)) = seq.inner() {
+            // Empty sequences fail in interpreter as well
+            if !ld.data.is_empty() {
+                let snippet = format!("{FOLD_PRELUDE} (fold knus {} (ok 0))", seq);
+
+                crosscheck_compare_only(
+                    &snippet,
+                );
+            }
+        }
+    }
+
+    #[test]
+    fn crosscheck_fold_responses_long(
+        seq in PropValue::from_type(
+            TypeSignature::SequenceType(
+                SequenceSubtype::ListType(
+                    ListTypeData::new_list(
+                        TypeSignature::ResponseType(
+                            Box::new((TypeSignature::IntType, TypeSignature::IntType))),
+                        100).unwrap()
+                )
+            )
+        )
+    ) {
+        if let Value::Sequence(SequenceData::List(ld)) = seq.inner() {
+            // Empty sequences fail in interpreter as well
+            if !ld.data.is_empty() {
+                let snippet = format!("{FOLD_PRELUDE} (fold knus {} (ok 0))", seq);
+
+                crosscheck_compare_only(
+                    &snippet,
+                );
+            }
+        }
+    }
+}
+
 proptest! {
     #![proptest_config(super::runtime_config())]
 
@@ -374,24 +438,11 @@
         )
     }
 }
-=======
-const FOLD_PRELUDE: &str = "
-(define-private (knus (a (response int int))
-                      (b (response int int)))
-  (match a
-    a1 (match b
-         b1 (err (xor a1 b1))
-         b2 (ok  (xor a1 b2)))
-    a2 (match b
-         b1 (ok  (xor a2 b1))
-         b2 (err (xor a2 b2)))))";
->>>>>>> b4aa6297
-
-proptest! {
-    #![proptest_config(super::runtime_config())]
-
-    #[test]
-<<<<<<< HEAD
+
+proptest! {
+    #![proptest_config(super::runtime_config())]
+
+    #[test]
     fn crosscheck_map_err_response(
         seq in (
             list(
@@ -484,54 +535,5 @@
             &snippet,
             Ok(Some(Value::cons_list_unsanitized(vec![Value::UInt(50)]).unwrap()))
         )
-=======
-    fn crosscheck_fold_responses_short(
-        seq in PropValue::from_type(
-            TypeSignature::SequenceType(
-                SequenceSubtype::ListType(
-                    ListTypeData::new_list(
-                        TypeSignature::ResponseType(
-                            Box::new((TypeSignature::IntType, TypeSignature::IntType))),
-                        2).unwrap()
-                )
-            )
-        )
-    ) {
-        if let Value::Sequence(SequenceData::List(ld)) = seq.inner() {
-            // Empty sequences fail in interpreter as well
-            if !ld.data.is_empty() {
-                let snippet = format!("{FOLD_PRELUDE} (fold knus {} (ok 0))", seq);
-
-                crosscheck_compare_only(
-                    &snippet,
-                );
-            }
-        }
-    }
-
-    #[test]
-    fn crosscheck_fold_responses_long(
-        seq in PropValue::from_type(
-            TypeSignature::SequenceType(
-                SequenceSubtype::ListType(
-                    ListTypeData::new_list(
-                        TypeSignature::ResponseType(
-                            Box::new((TypeSignature::IntType, TypeSignature::IntType))),
-                        100).unwrap()
-                )
-            )
-        )
-    ) {
-        if let Value::Sequence(SequenceData::List(ld)) = seq.inner() {
-            // Empty sequences fail in interpreter as well
-            if !ld.data.is_empty() {
-                let snippet = format!("{FOLD_PRELUDE} (fold knus {} (ok 0))", seq);
-
-                crosscheck_compare_only(
-                    &snippet,
-                );
-            }
-        }
->>>>>>> b4aa6297
     }
 }