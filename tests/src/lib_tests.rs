--- conflicted
+++ resolved
@@ -3796,31 +3796,59 @@
 );
 
 test_contract_call_response!(
-<<<<<<< HEAD
+    test_ok_truthy,
+    "responses",
+    "ok-truthy",
+    |response: ResponseData| {
+        assert!(response.committed);
+        assert_eq!(*response.data, Value::Bool(true));
+    }
+);
+
+test_contract_call_response!(
+    test_ok_falsy,
+    "responses",
+    "ok-falsy",
+    |response: ResponseData| {
+        assert!(response.committed);
+        assert_eq!(*response.data, Value::Bool(false));
+    }
+);
+
+test_contract_call_response!(
+    test_err_truthy,
+    "responses",
+    "err-truthy",
+    |response: ResponseData| {
+        assert!(response.committed);
+        assert_eq!(*response.data, Value::Bool(true));
+    }
+);
+
+test_contract_call_response!(
+    test_err_falsy,
+    "responses",
+    "err-falsy",
+    |response: ResponseData| {
+        assert!(response.committed);
+        assert_eq!(*response.data, Value::Bool(false));
+    }
+);
+
+test_contract_call_response!(
     test_is_some_truthy,
     "options",
     "some-truthy",
-=======
-    test_ok_truthy,
-    "responses",
-    "ok-truthy",
->>>>>>> ebfc1c06
-    |response: ResponseData| {
-        assert!(response.committed);
-        assert_eq!(*response.data, Value::Bool(true));
-    }
-);
-
-test_contract_call_response!(
-<<<<<<< HEAD
+    |response: ResponseData| {
+        assert!(response.committed);
+        assert_eq!(*response.data, Value::Bool(true));
+    }
+);
+
+test_contract_call_response!(
     test_is_some_falsy,
     "options",
     "some-falsy",
-=======
-    test_ok_falsy,
-    "responses",
-    "ok-falsy",
->>>>>>> ebfc1c06
     |response: ResponseData| {
         assert!(response.committed);
         assert_eq!(*response.data, Value::Bool(false));
@@ -3828,31 +3856,19 @@
 );
 
 test_contract_call_response!(
-<<<<<<< HEAD
     test_is_none_truthy,
     "options",
     "none-truthy",
-=======
-    test_err_truthy,
-    "responses",
-    "err-truthy",
->>>>>>> ebfc1c06
-    |response: ResponseData| {
-        assert!(response.committed);
-        assert_eq!(*response.data, Value::Bool(true));
-    }
-);
-
-test_contract_call_response!(
-<<<<<<< HEAD
+    |response: ResponseData| {
+        assert!(response.committed);
+        assert_eq!(*response.data, Value::Bool(true));
+    }
+);
+
+test_contract_call_response!(
     test_is_none_falsy,
     "options",
     "none-falsy",
-=======
-    test_err_falsy,
-    "responses",
-    "err-falsy",
->>>>>>> ebfc1c06
     |response: ResponseData| {
         assert!(response.committed);
         assert_eq!(*response.data, Value::Bool(false));
