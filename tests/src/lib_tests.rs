use clar2wasm::compile;
use clar2wasm::datastore::{BurnDatastore, StacksConstants};
use clarity::vm::types::TupleData;
use clarity::{
    consts::CHAIN_ID_TESTNET,
    types::StacksEpochId,
    vm::{
        callables::DefineType,
        clarity_wasm::{call_function, initialize_contract},
        contexts::{CallStack, EventBatch, GlobalContext},
        contracts::Contract,
        costs::LimitedCostTracker,
        database::{ClarityDatabase, MemoryBackingStore},
        errors::{Error, WasmError},
        events::StacksTransactionEvent,
        types::{
            PrincipalData, QualifiedContractIdentifier, ResponseData, StandardPrincipalData,
            TypeSignature,
        },
        ClarityVersion, ContractContext, Value,
    },
};
use hex::FromHex;
use std::collections::HashMap;

/// This macro provides a convenient way to test contract initialization.
/// In order, it takes as parameters:
/// - the name of the test to create,
/// - the names of the contracts to initialize (optionally including a
///   subdirectory, e.g. `multi-contract/contract-caller`),
/// - a closure with type
///  `|global_context: &mut GlobalContext, contract_context: &HashMap<&str, ContractContext>, return_val: Option<Value>|`
///   and that contains all the assertions we want to test.
macro_rules! test_multi_contract_init {
    ($func: ident, $contract_names: expr, $context_test: expr) => {
        #[test]
        fn $func() {
            let mut contract_contexts = HashMap::new();

            let constants = StacksConstants::default();
            let burn_datastore = BurnDatastore::new(constants);
            let mut clarity_store = MemoryBackingStore::new();
            let mut cost_tracker = LimitedCostTracker::new_free();

            let mut db = ClarityDatabase::new(&mut clarity_store, &burn_datastore, &burn_datastore);
            db.begin();
            db.set_clarity_epoch_version(StacksEpochId::latest());
            db.commit();

            // Iterate through all of the contracts and initialize them,
            // saving the return value of the last one.
            let mut return_val = None;
            for contract in $contract_names.iter() {
                let contract_name = contract.rsplit('/').next().unwrap();
                let contract_id = QualifiedContractIdentifier::new(
                    StandardPrincipalData::transient(),
                    (*contract_name).into(),
                );

                let contract_path =
                    format!("{}/contracts/{}.clar", env!("CARGO_MANIFEST_DIR"), contract);
                let contract_str = std::fs::read_to_string(contract_path).unwrap();

                let mut compile_result = clarity_store
                    .as_analysis_db()
                    .execute(|analysis_db| {
                        compile(
                            contract_str.as_str(),
                            &contract_id,
                            LimitedCostTracker::new_free(),
                            ClarityVersion::latest(),
                            StacksEpochId::latest(),
                            analysis_db,
                        )
                    })
                    .expect("Failed to compile contract.");

                clarity_store
                    .as_analysis_db()
                    .execute(|analysis_db| {
                        analysis_db.insert_contract(&contract_id, &compile_result.contract_analysis)
                    })
                    .expect("Failed to insert contract analysis.");

                let mut contract_context =
                    ContractContext::new(contract_id.clone(), ClarityVersion::latest());
                // compile_result.module.emit_wasm_file("test.wasm").unwrap();
                contract_context.set_wasm_module(compile_result.module.emit_wasm());

                let mut global_context = GlobalContext::new(
                    false,
                    CHAIN_ID_TESTNET,
                    clarity_store.as_clarity_db(),
                    cost_tracker,
                    StacksEpochId::latest(),
                );
                global_context.begin();
                global_context
                    .execute(|g| g.database.insert_contract_hash(&contract_id, &contract_str))
                    .expect("Failed to insert contract hash.");

                return_val = initialize_contract(
                    &mut global_context,
                    &mut contract_context,
                    None,
                    &compile_result.contract_analysis,
                )
                .expect("Failed to initialize contract.");

                let data_size = contract_context.data_size;
                global_context.database.insert_contract(
                    &contract_id,
                    Contract {
                        contract_context: contract_context.clone(),
                    },
                );
                global_context
                    .database
                    .set_contract_data_size(&contract_id, data_size)
                    .expect("Failed to set contract data size.");

                global_context.commit().unwrap();
                cost_tracker = global_context.cost_track;

                contract_contexts.insert(contract_name, contract_context);
            }

            // Do this once for all contracts
            let recipient = PrincipalData::Standard(StandardPrincipalData::transient());
            let amount = 1_000_000_000;
            clarity_store
                .as_clarity_db()
                .execute(|database| {
                    let mut snapshot = database.get_stx_balance_snapshot(&recipient);
                    snapshot.credit(amount);
                    snapshot.save();
                    database.increment_ustx_liquid_supply(amount)
                })
                .expect("Failed to increment liquid supply.");

            let mut global_context = GlobalContext::new(
                false,
                CHAIN_ID_TESTNET,
                clarity_store.as_clarity_db(),
                cost_tracker,
                StacksEpochId::latest(),
            );
            global_context.begin();

            #[allow(clippy::redundant_closure_call)]
            $context_test(&mut global_context, &contract_contexts, return_val);

            global_context.commit().unwrap();
        }
    };
}

/// This macro provides a convenient way to test contract initialization.
/// In order, it takes as parameters:
/// - the name of the test to create,
/// - the name of the contracts to initialize,
/// - a closure with type
///  `|global_context: &mut GlobalContext, contract_context: &ContractContext, return_val: Option<Value>|`
///   and that contains all the assertions we want to test.
macro_rules! test_contract_init {
    ($func: ident, $contract_name: literal, $context_test: expr) => {
        test_multi_contract_init!(
            $func,
            [$contract_name],
            |global_context: &mut GlobalContext,
             contract_contexts: &HashMap<&str, ContractContext>,
             return_val: Option<Value>| {
                let contract_context = contract_contexts.get($contract_name).unwrap();
                $context_test(global_context, contract_context, return_val);
            }
        );
    };
}

/// This macro provides a convenient way to test functions inside contracts.
/// In order, it takes as parameters:
/// - the name of the test to create,
/// - the name of all contracts to initialize,
/// - the name of the contract containing the function,
/// - the name of the function to test,
/// - an optional list of parameters,
/// - a closure with type `|result: Result<Value, Error>|`, and
///   that contains all the assertions we want to test.
macro_rules! test_multi_contract_call {
    ($func: ident, $init_contracts: expr, $contract_name: literal, $contract_func: literal, $params: expr, $test: expr) => {
        test_multi_contract_init!(
            $func,
            $init_contracts,
            |global_context: &mut GlobalContext,
             contract_contexts: &HashMap<&str, ContractContext>,
             _return_val: Option<Value>| {
                // Initialize a call stack
                let mut call_stack = CallStack::new();

                let result = call_function(
                    $contract_func,
                    $params,
                    global_context,
                    &contract_contexts.get($contract_name).unwrap(),
                    &mut call_stack,
                    Some(StandardPrincipalData::transient().into()),
                    Some(StandardPrincipalData::transient().into()),
                    None,
                );

                // https://github.com/rust-lang/rust-clippy/issues/1553
                #[allow(clippy::redundant_closure_call)]
                $test(result);
            }
        );
    };

    ($func: ident, $init_contracts: expr, $contract_name: literal, $contract_func: literal, $test: expr) => {
        test_multi_contract_call!(
            $func,
            $init_contracts,
            $contract_name,
            $contract_func,
            &[],
            $test
        );
    };
}

/// This macro provides a convenient way to test functions inside contracts.
/// In order, it takes as parameters:
/// - the name of the test to create,
/// - the name of the contract containing the function,
/// - the name of the function to test,
/// - an optional list of parameters,
/// - a closure with type `|result: Result<Value, Error>|`, and
///   that contains all the assertions we want to test.
macro_rules! test_contract_call {
    ($func: ident, $contract_name: literal, $contract_func: literal, $params: expr, $test: expr) => {
        test_multi_contract_call!(
            $func,
            [$contract_name],
            $contract_name,
            $contract_func,
            $params,
            $test
        );
    };

    ($func: ident, $contract_name: literal, $contract_func: literal, $test: expr) => {
        test_contract_call!($func, $contract_name, $contract_func, &[], $test);
    };
}

/// This macro provides a convenient way to test functions inside contracts.
/// In order, it takes as parameters:
/// - the name of the test to create,
/// - the name of the contract containing the function,
/// - the name of the function to test,
/// - an optional list of parameters,
/// - a closure with type `|response: ResponseData|`, and
///   that contains all the assertions we want to test.
macro_rules! test_multi_contract_call_response {
    ($func: ident, $init_contracts: expr, $contract_name: literal, $contract_func: literal, $params: expr, $test: expr) => {
        test_multi_contract_call!(
            $func,
            $init_contracts,
            $contract_name,
            $contract_func,
            $params,
            |result: Result<Value, Error>| {
                let result = result.expect("Function call failed.");

                if let Value::Response(response_data) = result {
                    // https://github.com/rust-lang/rust-clippy/issues/1553
                    #[allow(clippy::redundant_closure_call)]
                    $test(response_data);
                } else {
                    panic!("Unexpected result received from Wasm function call.");
                }
            }
        );
    };

    ($func: ident, $init_contracts: expr, $contract_name: literal, $contract_func: literal, $test: expr) => {
        test_multi_contract_call_response!(
            $func,
            $init_contracts,
            $contract_name,
            $contract_func,
            &[],
            $test
        );
    };
}

/// This macro provides a convenient way to test functions inside contracts.
/// In order, it takes as parameters:
/// - the name of the test to create,
/// - the name of the contract containing the function,
/// - the name of the function to test,
/// - an optional list of parameters,
/// - a closure with type `|response: ResponseData|`, and
///   that contains all the assertions we want to test.
macro_rules! test_contract_call_response {
    ($func: ident, $contract_name: literal, $contract_func: literal, $params: expr, $test: expr) => {
        test_multi_contract_call_response!(
            $func,
            [$contract_name],
            $contract_name,
            $contract_func,
            $params,
            $test
        );
    };

    ($func: ident, $contract_name: literal, $contract_func: literal, $test: expr) => {
        test_contract_call_response!($func, $contract_name, $contract_func, &[], $test);
    };
}

/// This macro provides a convenient way to test functions inside contracts.
/// In order, it takes as parameters:
/// - the name of the test to create,
/// - the name of all contracts to initialize,
/// - the name of the contract containing the function,
/// - the name of the function to test,
/// - an optional list of parameters,
/// - a closure with type `|result: Result<Value, Error>|`
///   that contains all the assertions we want to test on the result, and
/// - a closure with type `|events: &Vec<EventBatch>|`,
///   that contains all the assertions we want to test on the events.
macro_rules! test_multi_contract_call_events {
    ($func: ident, $init_contracts: expr, $contract_name: literal, $contract_func: literal, $params: expr, $test_result: expr, $test_events: expr) => {
        test_multi_contract_init!(
            $func,
            $init_contracts,
            |global_context: &mut GlobalContext,
             contract_contexts: &HashMap<&str, ContractContext>,
             _return_val: Option<Value>| {
                // Initialize a call stack
                let mut call_stack = CallStack::new();

                let result = call_function(
                    $contract_func,
                    $params,
                    global_context,
                    &contract_contexts.get($contract_name).unwrap(),
                    &mut call_stack,
                    Some(StandardPrincipalData::transient().into()),
                    Some(StandardPrincipalData::transient().into()),
                    None,
                );

                // https://github.com/rust-lang/rust-clippy/issues/1553
                #[allow(clippy::redundant_closure_call)]
                $test_result(result);

                #[allow(clippy::redundant_closure_call)]
                $test_events(&global_context.event_batches);
            }
        );
    };

    ($func: ident, $init_contracts: expr, $contract_name: literal, $contract_func: literal, $test_result: expr, $test_events: expr) => {
        test_multi_contract_call_events!(
            $func,
            $init_contracts,
            $contract_name,
            $contract_func,
            &[],
            $test_result,
            $test_events
        );
    };
}

/// This macro provides a convenient way to test functions inside contracts.
/// In order, it takes as parameters:
/// - the name of the test to create,
/// - the name of the contract containing the function,
/// - the name of the function to test,
/// - an optional list of parameters,
/// - a closure with type `|result: Result<Value, Error>|`
///   that contains all the assertions we want to test on the result, and
/// - a closure with type `|events: &Vec<EventBatch>|`,
///   that contains all the assertions we want to test on the events.
#[allow(unused_macros)]
macro_rules! test_contract_call_events {
    ($func: ident, $contract_name: literal, $contract_func: literal, $params: expr, $test_result: expr, $test_events: expr) => {
        test_multi_contract_call_events!(
            $func,
            [$contract_name],
            $contract_name,
            $contract_func,
            $params,
            $test_result,
            $test_events
        );
    };

    ($func: ident, $contract_name: literal, $contract_func: literal, $test_result: expr, $test_events: expr) => {
        test_contract_call_events!(
            $func,
            $contract_name,
            $contract_func,
            &[],
            $test_result,
            $test_events
        );
    };
}

/// This macro provides a convenient way to test functions inside contracts.
/// In order, it takes as parameters:
/// - the name of the test to create,
/// - the name of all contracts to initialize,
/// - the name of the contract containing the function,
/// - the name of the function to test,
/// - an optional list of parameters,
/// - a closure with type `|result: Result<Value, Error>|`,
///   that contains all the assertions we want to test on the result, and
/// - a closure with type `|events: &Vec<EventBatch>|`,
///   that contains all the assertions we want to test on the events.
macro_rules! test_multi_contract_call_response_events {
    ($func: ident, $init_contracts: expr, $contract_name: literal, $contract_func: literal, $params: expr, $test_response: expr, $test_events: expr) => {
        test_multi_contract_call_events!(
            $func,
            $init_contracts,
            $contract_name,
            $contract_func,
            $params,
            |result: Result<Value, Error>| {
                let result = result.expect("Function call failed.");

                if let Value::Response(response_data) = result {
                    // https://github.com/rust-lang/rust-clippy/issues/1553
                    #[allow(clippy::redundant_closure_call)]
                    $test_response(response_data);
                } else {
                    panic!("Unexpected result received from Wasm function call.");
                }
            },
            $test_events
        );
    };

    ($func: ident, $init_contracts: expr, $contract_name: literal, $contract_func: literal, $test_response: expr, $test_events: expr) => {
        test_multi_contract_call_response_events!(
            $func,
            $init_contracts,
            $contract_name,
            $contract_func,
            &[],
            $test_response,
            $test_events
        );
    };
}

/// This macro provides a convenient way to test functions inside contracts.
/// In order, it takes as parameters:
/// - the name of the test to create,
/// - the name of the contract containing the function,
/// - the name of the function to test,
/// - an optional list of parameters,
/// - a closure with type `|response: ResponseData|`,
///   that contains all the assertions we want to test on the response, and
/// - a closure with type `|events: &Vec<EventBatch>|`,
///   that contains all the assertions we want to test on the events.
macro_rules! test_contract_call_response_events {
    ($func: ident, $contract_name: literal, $contract_func: literal, $params: expr, $test_response: expr, $test_events: expr) => {
        test_multi_contract_call_response_events!(
            $func,
            [$contract_name],
            $contract_name,
            $contract_func,
            $params,
            $test_response,
            $test_events
        );
    };

    ($func: ident, $contract_name: literal, $contract_func: literal, $test_response: expr, $test_events: expr) => {
        test_contract_call_response_events!(
            $func,
            $contract_name,
            $contract_func,
            &[],
            $test_response,
            $test_events
        );
    };
}

// ****************************************************************************
//  TESTS START HERE
// ****************************************************************************

test_contract_init!(
    test_top_level,
    "top-level",
    |_global_context: &mut GlobalContext,
     _contract_context: &ContractContext,
     return_val: Option<Value>| {
        assert_eq!(return_val, Some(Value::Int(42)));
    }
);

test_contract_init!(
    test_top_level_multi_statement,
    "multi-statement",
    |_global_context: &mut GlobalContext,
     _contract_context: &ContractContext,
     return_val: Option<Value>| {
        assert_eq!(return_val, Some(Value::Int(4)));
    }
);

test_contract_init!(
    test_top_level_define_first,
    "top-level-define-first",
    |_global_context: &mut GlobalContext,
     _contract_context: &ContractContext,
     return_val: Option<Value>| {
        assert_eq!(return_val, Some(Value::UInt(123456789)));
    }
);

test_contract_init!(
    test_top_level_define_last,
    "top-level-define-last",
    |_global_context: &mut GlobalContext,
     _contract_context: &ContractContext,
     return_val: Option<Value>| {
        assert_eq!(return_val, None);
    }
);

test_contract_call_response!(test_add, "add", "simple", |response: ResponseData| {
    assert!(response.committed);
    assert_eq!(*response.data, Value::Int(3));
});

test_contract_init!(
    test_define_private,
    "call-private-with-args",
    |_global_context: &mut GlobalContext,
     contract_context: &ContractContext,
     _return_val: Option<Value>| {
        let public_function = contract_context.lookup_function("simple").unwrap();
        assert_eq!(public_function.define_type, DefineType::Private);
        assert_eq!(
            public_function.get_arg_types(),
            &[TypeSignature::IntType, TypeSignature::IntType]
        );
        assert_eq!(
            public_function.get_return_type(),
            &Some(TypeSignature::IntType)
        );
    }
);

test_contract_call_response!(
    test_call_private_with_args_nested,
    "call-private-with-args",
    "call-it",
    |response: ResponseData| {
        assert!(response.committed);
        assert_eq!(*response.data, Value::Int(3));
    }
);

test_contract_call_response!(
    test_call_public,
    "call-public",
    "simple",
    |response: ResponseData| {
        assert!(response.committed);
        assert_eq!(*response.data, Value::Int(42));
    }
);

test_contract_call_response!(
    test_call_public_nested,
    "call-public",
    "call-it",
    |response: ResponseData| {
        assert!(response.committed);
        assert_eq!(*response.data, Value::Int(42));
    }
);

test_contract_call_response!(
    test_call_public_with_args,
    "call-public-with-args",
    "simple",
    &[Value::Int(20), Value::Int(22)],
    |response: ResponseData| {
        assert!(response.committed);
        assert_eq!(*response.data, Value::Int(42));
    }
);

test_contract_call_response!(
    test_call_public_with_args_nested,
    "call-public-with-args",
    "call-it",
    |response: ResponseData| {
        assert!(response.committed);
        assert_eq!(*response.data, Value::Int(3));
    }
);

test_contract_init!(
    test_define_public,
    "define-public-ok",
    |_global_context: &mut GlobalContext,
     contract_context: &ContractContext,
     _return_val: Option<Value>| {
        let public_function = contract_context.lookup_function("simple").unwrap();
        assert_eq!(public_function.define_type, DefineType::Public);
        assert!(public_function.get_arg_types().is_empty());
        assert_eq!(
            public_function.get_return_type(),
            &Some(TypeSignature::ResponseType(Box::new((
                TypeSignature::IntType,
                TypeSignature::NoType
            ))))
        );
    }
);

test_contract_call_response!(
    test_define_public_err,
    "define-public-err",
    "simple",
    |response: ResponseData| {
        assert!(!response.committed);
        assert_eq!(*response.data, Value::Int(42));
    }
);

test_contract_call_response!(
    test_define_public_ok,
    "define-public-ok",
    "simple",
    |response: ResponseData| {
        assert!(response.committed);
        assert_eq!(*response.data, Value::Int(42));
    }
);

test_contract_init!(
    test_define_data_var,
    "var-get",
    |_global_context: &mut GlobalContext,
     contract_context: &ContractContext,
     _return_val: Option<Value>| {
        let metadata = contract_context.meta_data_var.get("something").unwrap();
        assert_eq!(metadata.value_type, TypeSignature::IntType);
    }
);

test_contract_call_response!(
    test_var_get,
    "var-get",
    "simple",
    |response: ResponseData| {
        assert!(response.committed);
        assert_eq!(*response.data, Value::Int(123));
    }
);

test_contract_call_response!(
    test_var_set,
    "var-set",
    "simple",
    |response: ResponseData| {
        assert!(response.committed);
        assert_eq!(*response.data, Value::Int(0x123_0000_0000_0000_0456));
    }
);

test_contract_call_response!(test_fold, "fold", "fold-sub", |response: ResponseData| {
    assert!(response.committed);
    assert_eq!(*response.data, Value::Int(2));
});

test_contract_call_response!(test_begin, "begin", "simple", |response: ResponseData| {
    assert!(response.committed);
    assert_eq!(*response.data, Value::Int(7));
});

test_contract_call_response!(
    test_less_than,
    "cmp-arith",
    "less-uint",
    |response: ResponseData| {
        assert!(response.committed);
        assert_eq!(*response.data, Value::Bool(true));
    }
);

test_contract_call_response!(
    test_greater_or_equal,
    "cmp-arith",
    "greater-or-equal-int",
    |response: ResponseData| {
        assert!(response.committed);
        assert_eq!(*response.data, Value::Bool(true));
    }
);

test_contract_call_response!(
    test_bitwise_and,
    "bit-and",
    "assert",
    |response: ResponseData| {
        assert!(response.committed);
        assert_eq!(*response.data, Value::Int(3));
    }
);

test_contract_call_response!(
    test_bitwise_not,
    "bit-not",
    "assert",
    |response: ResponseData| {
        assert!(response.committed);
        assert_eq!(*response.data, Value::Int(-4));
    }
);

test_contract_call_response!(
    test_bitwise_or,
    "bit-or",
    "assert",
    |response: ResponseData| {
        assert!(response.committed);
        assert_eq!(*response.data, Value::Int(3));
    }
);

test_contract_call_response!(
    test_bitwise_shift_left,
    "bit-shift-left",
    "assert",
    |response: ResponseData| {
        assert!(response.committed);
        assert_eq!(*response.data, Value::Int(6));
    }
);

test_contract_call_response!(
    test_bitwise_shift_right,
    "bit-shift-right",
    "assert",
    |response: ResponseData| {
        assert!(response.committed);
        assert_eq!(*response.data, Value::Int(3));
    }
);

test_contract_call_response!(
    test_bitwise_xor,
    "bit-xor",
    "assert",
    |response: ResponseData| {
        assert!(response.committed);
        assert_eq!(*response.data, Value::Int(1));
    }
);

test_contract_call_response!(
    test_fold_bench,
    "fold-bench",
    "fold-add-square",
    &[
        Value::list_from((1..=8192).map(Value::Int).collect())
            .expect("failed to construct list argument"),
        Value::Int(1)
    ],
    |response: ResponseData| {
        assert!(response.committed);
        assert_eq!(*response.data, Value::Int(183285493761));
    }
);

test_contract_call_response!(
    test_ret_true,
    "bool",
    "ret-true",
    |response: ResponseData| {
        assert!(response.committed);
        assert_eq!(*response.data, Value::Bool(true));
    }
);

test_contract_call_response!(
    test_ret_false,
    "bool",
    "ret-false",
    |response: ResponseData| {
        assert!(response.committed);
        assert_eq!(*response.data, Value::Bool(false));
    }
);

test_contract_call_response!(
    test_block_height,
    "block-heights",
    "block",
    |response: ResponseData| {
        assert!(response.committed);
        assert_eq!(*response.data, Value::UInt(1));
    }
);

test_contract_call_response!(
    test_burn_block_height,
    "block-heights",
    "burn-block",
    |response: ResponseData| {
        assert!(response.committed);
        assert_eq!(*response.data, Value::UInt(1));
    }
);

test_contract_call_response!(
    test_chain_id,
    "chain-id",
    "get-chain-id",
    |response: ResponseData| {
        assert!(response.committed);
        assert_eq!(*response.data, Value::UInt(2147483648));
    }
);

test_contract_call_response!(
    test_tx_sender,
    "builtins-principals",
    "get-tx-sender",
    |response: ResponseData| {
        assert!(response.committed);
        assert_eq!(
            *response.data,
            Value::Principal(PrincipalData::Standard(StandardPrincipalData::transient()))
        );
    }
);

test_contract_call_response!(
    test_contract_caller,
    "builtins-principals",
    "get-contract-caller",
    |response: ResponseData| {
        assert!(response.committed);
        assert_eq!(
            *response.data,
            Value::Principal(PrincipalData::Standard(StandardPrincipalData::transient()))
        );
    }
);

test_contract_call_response!(
    test_tx_sponsor,
    "builtins-principals",
    "get-tx-sponsor",
    |response: ResponseData| {
        assert!(response.committed);
        assert_eq!(*response.data, Value::none(),);
    }
);

test_contract_call_response!(
    test_is_in_mainnet,
    "network",
    "mainnet",
    |response: ResponseData| {
        assert!(response.committed);
        assert_eq!(*response.data, Value::Bool(false));
    }
);

test_contract_call_response!(
    test_is_in_regtest,
    "network",
    "regtest",
    |response: ResponseData| {
        assert!(response.committed);
        assert_eq!(*response.data, Value::Bool(false));
    }
);

test_contract_call_response!(test_none, "none", "ret-none", |response: ResponseData| {
    assert!(response.committed);
    assert_eq!(*response.data, Value::none());
});

test_contract_call_response!(
    test_as_contract_sender,
    "as-contract",
    "check-sender",
    |response: ResponseData| {
        assert!(response.committed);
        assert_eq!(
            *response.data,
            Value::Principal(PrincipalData::Contract(QualifiedContractIdentifier {
                issuer: StandardPrincipalData::transient(),
                name: "as-contract".into()
            }))
        );
    }
);

test_contract_call_response!(
    test_as_contract_caller,
    "as-contract",
    "check-caller",
    |response: ResponseData| {
        assert!(response.committed);
        assert_eq!(
            *response.data,
            Value::Principal(PrincipalData::Contract(QualifiedContractIdentifier {
                issuer: StandardPrincipalData::transient(),
                name: "as-contract".into()
            }))
        );
    }
);

test_contract_call_response!(
    test_stx_get_balance,
    "stx-funcs",
    "test-stx-get-balance",
    |response: ResponseData| {
        assert!(response.committed);
        assert_eq!(*response.data, Value::UInt(0));
    }
);

test_contract_call_response!(
    test_stx_account,
    "stx-funcs",
    "test-stx-account",
    |response: ResponseData| {
        assert!(response.committed);
        match *response.data {
            Value::Tuple(tuple_data) => {
                assert_eq!(tuple_data.data_map.len(), 3);
                assert_eq!(tuple_data.data_map.get("locked").unwrap(), &Value::UInt(0));
                assert_eq!(
                    tuple_data.data_map.get("unlocked").unwrap(),
                    &Value::UInt(0)
                );
                assert_eq!(
                    tuple_data.data_map.get("unlock-height").unwrap(),
                    &Value::UInt(0)
                );
            }
            _ => panic!("Unexpected result received from Wasm function call."),
        }
    }
);

test_contract_call_response!(
    test_stx_burn_ok,
    "stx-funcs",
    "test-stx-burn-ok",
    |response: ResponseData| {
        assert!(response.committed);
        assert_eq!(*response.data, Value::Bool(true));
    }
);

test_contract_call_response!(
    test_stx_burn_err1,
    "stx-funcs",
    "test-stx-burn-err1",
    |response: ResponseData| {
        assert!(!response.committed);
        assert_eq!(*response.data, Value::UInt(1));
    }
);

test_contract_call_response!(
    test_stx_burn_err3,
    "stx-funcs",
    "test-stx-burn-err3",
    |response: ResponseData| {
        assert!(!response.committed);
        assert_eq!(*response.data, Value::UInt(3));
    }
);

test_contract_call_response!(
    test_stx_burn_err4,
    "stx-funcs",
    "test-stx-burn-err4",
    |response: ResponseData| {
        assert!(!response.committed);
        assert_eq!(*response.data, Value::UInt(4));
    }
);

test_contract_call_response!(
    test_stx_transfer_ok,
    "stx-funcs",
    "test-stx-transfer-ok",
    |response: ResponseData| {
        assert!(response.committed);
        assert_eq!(*response.data, Value::Bool(true));
    }
);

test_contract_call_response!(
    test_stx_transfer_memo_ok,
    "stx-funcs",
    "test-stx-transfer-memo-ok",
    |response: ResponseData| {
        assert!(response.committed);
        assert_eq!(*response.data, Value::Bool(true));
    }
);

test_contract_call_response!(
    test_stx_transfer_err1,
    "stx-funcs",
    "test-stx-transfer-err1",
    |response: ResponseData| {
        assert!(!response.committed);
        assert_eq!(*response.data, Value::UInt(1));
    }
);

test_contract_call_response!(
    test_stx_transfer_err2,
    "stx-funcs",
    "test-stx-transfer-err2",
    |response: ResponseData| {
        assert!(!response.committed);
        assert_eq!(*response.data, Value::UInt(2));
    }
);

test_contract_call_response!(
    test_stx_transfer_err3,
    "stx-funcs",
    "test-stx-transfer-err3",
    |response: ResponseData| {
        assert!(!response.committed);
        assert_eq!(*response.data, Value::UInt(3));
    }
);

test_contract_call_response!(
    test_stx_transfer_err4,
    "stx-funcs",
    "test-stx-transfer-err4",
    |response: ResponseData| {
        assert!(!response.committed);
        assert_eq!(*response.data, Value::UInt(4));
    }
);

test_contract_call_response!(
    test_pow_int,
    "power",
    "with-int",
    |response: ResponseData| {
        assert!(response.committed);
        assert_eq!(*response.data, Value::Int(230539333248));
    }
);

test_contract_call_response!(
    test_pow_uint,
    "power",
    "with-uint",
    |response: ResponseData| {
        assert!(response.committed);
        assert_eq!(
            *response.data,
            Value::UInt(311973482284542371301330321821976049)
        );
    }
);

test_contract_init!(
    test_define_ft,
    "define-tokens",
    |_global_context: &mut GlobalContext,
     contract_context: &ContractContext,
     _return_val: Option<Value>| {
        let ft_metadata = contract_context
            .meta_ft
            .get("foo")
            .expect("FT 'foo' not found");
        assert_eq!(ft_metadata.total_supply, None);

        let ft_metadata = contract_context
            .meta_ft
            .get("bar")
            .expect("FT 'bar' not found");
        assert_eq!(ft_metadata.total_supply, Some(1000000u128));
    }
);

test_contract_init!(
    test_define_nft,
    "define-tokens",
    |_global_context: &mut GlobalContext,
     contract_context: &ContractContext,
     _return_val: Option<Value>| {
        let nft_metadata = contract_context
            .meta_nft
            .get("baz")
            .expect("NFT 'baz' not found");
        assert_eq!(nft_metadata.key_type, TypeSignature::UIntType);
    }
);

test_contract_call_response!(
    test_int_constant,
    "constant",
    "get-int-constant",
    |response: ResponseData| {
        assert!(response.committed);
        assert_eq!(*response.data, Value::Int(1));
    }
);

test_contract_call_response!(
    test_large_uint_constant,
    "constant",
    "get-large-uint-constant",
    |response: ResponseData| {
        assert!(response.committed);
        assert_eq!(
            *response.data,
            Value::UInt(338770000845734292516042252062085074415)
        );
    }
);

test_contract_call_response!(
    test_string_constant,
    "constant",
    "get-string-constant",
    |response: ResponseData| {
        assert!(response.committed);
        assert_eq!(
            *response.data,
            Value::string_ascii_from_bytes(b"hello world".to_vec()).unwrap()
        );
    }
);

test_contract_call_response!(
    test_bytes_constant,
    "constant",
    "get-bytes-constant",
    |response: ResponseData| {
        assert!(response.committed);
        assert_eq!(
            *response.data,
            Value::buff_from(vec![0x12, 0x34, 0x56, 0x78]).unwrap()
        );
    }
);

test_contract_init!(
    test_define_map,
    "define-map",
    |_global_context: &mut GlobalContext,
     contract_context: &ContractContext,
     _return_val: Option<Value>| {
        let map_metadata = contract_context
            .meta_data_map
            .get("my-map")
            .expect("Map 'my-map' not found");
        assert_eq!(map_metadata.key_type, TypeSignature::PrincipalType);
        assert_eq!(map_metadata.value_type, TypeSignature::UIntType);
    }
);

test_contract_call_response!(
    test_ft_get_supply_0,
    "tokens",
    "foo-get-supply-0",
    |response: ResponseData| {
        assert!(response.committed);
        assert_eq!(*response.data, Value::UInt(0));
    }
);

test_contract_call_response!(
    test_ft_mint,
    "tokens",
    "foo-mint",
    |response: ResponseData| {
        assert!(response.committed);
        assert_eq!(*response.data, Value::Bool(true));
    }
);

test_contract_call_response!(
    test_ft_mint_0,
    "tokens",
    "foo-mint-0",
    |response: ResponseData| {
        assert!(!response.committed);
        assert_eq!(*response.data, Value::UInt(1));
    }
);

test_contract_call!(
    test_ft_mint_too_many,
    "tokens",
    "bar-mint-too-many",
    |result: Result<Value, Error>| {
        // Expecting a RuntimeErrorType::SupplyOverflow(1000001, 1000000)
        assert!(matches!(result, Err(Error::Wasm(WasmError::Runtime(_)))));
    }
);

test_contract_call!(
    test_ft_mint_too_many_2,
    "tokens",
    "bar-mint-too-many-2",
    |result: Result<Value, Error>| {
        // Expecting a RuntimeErrorType::SupplyOverflow(11111110, 1000000)
        assert!(matches!(result, Err(Error::Wasm(WasmError::Runtime(_)))));
    }
);

test_contract_call_response!(
    test_ft_balance_0,
    "tokens",
    "ft-balance-0",
    |response: ResponseData| {
        assert!(response.committed);
        assert_eq!(*response.data, Value::UInt(0));
    }
);

test_contract_call_response!(
    test_ft_balance_10,
    "tokens",
    "ft-balance-10",
    |response: ResponseData| {
        assert!(response.committed);
        assert_eq!(*response.data, Value::UInt(10));
    }
);

test_contract_call_response!(
    test_ft_burn_unowned,
    "tokens",
    "ft-burn-unowned",
    |response: ResponseData| {
        assert!(!response.committed);
        assert_eq!(*response.data, Value::UInt(1));
    }
);

test_contract_call_response!(
    test_ft_burn_0,
    "tokens",
    "ft-burn-0",
    |response: ResponseData| {
        assert!(!response.committed);
        assert_eq!(*response.data, Value::UInt(1));
    }
);

test_contract_call_response!(
    test_ft_burn_ok,
    "tokens",
    "ft-burn-ok",
    |response: ResponseData| {
        assert!(response.committed);
        assert_eq!(*response.data, Value::Bool(true));
    }
);

test_contract_call_response!(
    test_ft_burn_too_many,
    "tokens",
    "ft-burn-too-many",
    |response: ResponseData| {
        assert!(!response.committed);
        assert_eq!(*response.data, Value::UInt(1));
    }
);

test_contract_call_response!(
    test_ft_burn_other,
    "tokens",
    "ft-burn-other",
    |response: ResponseData| {
        assert!(response.committed);
        assert_eq!(*response.data, Value::Bool(true));
    }
);

test_contract_call_response!(
    test_ft_transfer_unowned,
    "tokens",
    "ft-transfer-unowned",
    |response: ResponseData| {
        assert!(!response.committed);
        assert_eq!(*response.data, Value::UInt(1));
    }
);

test_contract_call_response!(
    test_ft_transfer_0,
    "tokens",
    "ft-transfer-0",
    |response: ResponseData| {
        assert!(!response.committed);
        assert_eq!(*response.data, Value::UInt(3));
    }
);

test_contract_call_response!(
    test_ft_transfer_ok,
    "tokens",
    "ft-transfer-ok",
    |response: ResponseData| {
        assert!(response.committed);
        assert_eq!(*response.data, Value::Bool(true));
    }
);

test_contract_call_response!(
    test_ft_transfer_too_many,
    "tokens",
    "ft-transfer-too-many",
    |response: ResponseData| {
        assert!(!response.committed);
        assert_eq!(*response.data, Value::UInt(1));
    }
);

test_contract_call_response!(
    test_ft_transfer_other,
    "tokens",
    "ft-transfer-other",
    |response: ResponseData| {
        assert!(response.committed);
        assert_eq!(*response.data, Value::Bool(true));
    }
);

test_contract_call_response!(
    test_ft_transfer_self,
    "tokens",
    "ft-transfer-self",
    |response: ResponseData| {
        assert!(!response.committed);
        assert_eq!(*response.data, Value::UInt(2));
    }
);

test_contract_call_response!(
    test_nft_mint,
    "tokens",
    "nft-mint",
    |response: ResponseData| {
        assert!(response.committed);
        assert_eq!(*response.data, Value::Bool(true));
    }
);

test_contract_call_response!(
    test_nft_mint_other,
    "tokens",
    "nft-mint-other",
    |response: ResponseData| {
        assert!(response.committed);
        assert_eq!(*response.data, Value::Bool(true));
    }
);

test_contract_call_response!(
    test_nft_mint_duplicate,
    "tokens",
    "nft-mint-duplicate",
    |response: ResponseData| {
        assert!(!response.committed);
        assert_eq!(*response.data, Value::UInt(1));
    }
);

test_contract_call_response!(
    test_nft_get_owner,
    "tokens",
    "nft-get-owner",
    |response: ResponseData| {
        assert!(response.committed);
        assert_eq!(
            *response.data,
            Value::some(Value::Principal(
                PrincipalData::parse("ST1PQHQKV0RJXZFY1DGX8MNSNYVE3VGZJSRTPGZGM").unwrap()
            ))
            .unwrap()
        );
    }
);

test_contract_call_response!(
    test_nft_get_owner_unowned,
    "tokens",
    "nft-get-owner-unowned",
    |response: ResponseData| {
        assert!(response.committed);
        assert_eq!(*response.data, Value::none(),);
    }
);

test_contract_call_response!(
    test_nft_burn,
    "tokens",
    "nft-burn",
    |response: ResponseData| {
        assert!(response.committed);
        assert_eq!(*response.data, Value::Bool(true));
    }
);

test_contract_call_response!(
    test_nft_burn_other,
    "tokens",
    "nft-burn-other",
    |response: ResponseData| {
        assert!(response.committed);
        assert_eq!(*response.data, Value::Bool(true));
    }
);

test_contract_call_response!(
    test_nft_burn_wrong,
    "tokens",
    "nft-burn-wrong",
    |response: ResponseData| {
        assert!(!response.committed);
        assert_eq!(*response.data, Value::UInt(3));
    }
);

test_contract_call_response!(
    test_nft_transfer_does_not_exist,
    "tokens",
    "nft-transfer-does-not-exist",
    |response: ResponseData| {
        assert!(!response.committed);
        assert_eq!(*response.data, Value::UInt(3));
    }
);

test_contract_call_response!(
    test_nft_transfer_ok,
    "tokens",
    "nft-transfer-ok",
    |response: ResponseData| {
        assert!(response.committed);
        assert_eq!(*response.data, Value::Bool(true));
    }
);

test_contract_call_response!(
    test_nft_transfer_wrong,
    "tokens",
    "nft-transfer-wrong",
    |response: ResponseData| {
        assert!(!response.committed);
        assert_eq!(*response.data, Value::UInt(3));
    }
);

test_contract_call_response!(
    test_nft_transfer_not_owner,
    "tokens",
    "nft-transfer-not-owner",
    |response: ResponseData| {
        assert!(!response.committed);
        assert_eq!(*response.data, Value::UInt(1));
    }
);

test_contract_call_response!(
    test_nft_transfer_self,
    "tokens",
    "nft-transfer-self",
    |response: ResponseData| {
        assert!(!response.committed);
        assert_eq!(*response.data, Value::UInt(2));
    }
);

test_contract_call_response!(
    test_nft_transfer_other,
    "tokens",
    "nft-transfer-other",
    |response: ResponseData| {
        assert!(response.committed);
        assert_eq!(*response.data, Value::Bool(true));
    }
);

test_contract_call_response!(
    test_unwrap_panic_some,
    "unwrap-panic",
    "unwrap-some",
    |response: ResponseData| {
        assert!(response.committed);
        assert_eq!(*response.data, Value::UInt(1));
    }
);

test_contract_call!(
    test_unwrap_panic_none,
    "unwrap-panic",
    "unwrap-none",
    |result: Result<Value, Error>| {
        // Expecting a RuntimeErrorType::Panic
        assert!(matches!(result, Err(Error::Wasm(WasmError::Runtime(_)))));
    }
);

test_contract_call_response!(
    test_unwrap_panic_ok,
    "unwrap-panic",
    "unwrap-ok",
    |response: ResponseData| {
        assert!(response.committed);
        assert_eq!(*response.data, Value::UInt(1));
    }
);

test_contract_call!(
    test_unwrap_panic_error,
    "unwrap-panic",
    "unwrap-error",
    |result: Result<Value, Error>| {
        // Expecting a RuntimeErrorType::Panic
        assert!(matches!(result, Err(Error::Wasm(WasmError::Runtime(_)))));
    }
);

test_contract_call_response!(
    test_map_insert,
    "maps",
    "test-map-insert",
    |response: ResponseData| {
        assert!(response.committed);
        assert_eq!(*response.data, Value::Bool(true));
    }
);

test_contract_call_response!(
    test_map_insert_exists,
    "maps",
    "test-map-insert-exists",
    |response: ResponseData| {
        assert!(response.committed);
        assert_eq!(*response.data, Value::Bool(false));
    }
);

test_contract_call_response!(
    test_map_set,
    "maps",
    "test-map-set",
    |response: ResponseData| {
        assert!(response.committed);
        assert_eq!(*response.data, Value::Bool(true));
    }
);

test_contract_call_response!(
    test_map_set_exists,
    "maps",
    "test-map-set-exists",
    |response: ResponseData| {
        assert!(response.committed);
        assert_eq!(*response.data, Value::Bool(true));
    }
);

test_contract_call_response!(
    test_map_get_insert,
    "maps",
    "test-map-get-insert",
    |response: ResponseData| {
        assert!(response.committed);
        assert_eq!(*response.data, Value::some(Value::UInt(2)).unwrap());
    }
);

test_contract_call_response!(
    test_map_get_insert_exists,
    "maps",
    "test-map-get-insert-exists",
    |response: ResponseData| {
        assert!(response.committed);
        assert_eq!(*response.data, Value::some(Value::UInt(1)).unwrap());
    }
);

test_contract_call_response!(
    test_map_get_set,
    "maps",
    "test-map-get-set",
    |response: ResponseData| {
        assert!(response.committed);
        assert_eq!(*response.data, Value::some(Value::UInt(2)).unwrap());
    }
);

test_contract_call_response!(
    test_map_get_set_exists,
    "maps",
    "test-map-get-set-exists",
    |response: ResponseData| {
        assert!(response.committed);
        assert_eq!(*response.data, Value::some(Value::UInt(2)).unwrap());
    }
);

test_contract_call_response!(
    test_map_get_none,
    "maps",
    "test-map-get-none",
    |response: ResponseData| {
        assert!(response.committed);
        assert_eq!(*response.data, Value::none());
    }
);

test_contract_call_response!(
    test_map_delete,
    "maps",
    "test-map-delete",
    |response: ResponseData| {
        assert!(response.committed);
        assert_eq!(*response.data, Value::Bool(true));
    }
);

test_contract_call_response!(
    test_map_delete_none,
    "maps",
    "test-map-delete-none",
    |response: ResponseData| {
        assert!(response.committed);
        assert_eq!(*response.data, Value::Bool(false));
    }
);

test_contract_call_response!(
    test_map_delete_get,
    "maps",
    "test-map-delete-get",
    |response: ResponseData| {
        assert!(response.committed);
        assert_eq!(*response.data, Value::none());
    }
);

test_contract_call_response!(
    test_sha256_buffer,
    "hashes",
    "sha256-buffer",
    |response: ResponseData| {
        assert!(response.committed);
        assert_eq!(
            *response.data,
            Value::Sequence(clarity::vm::types::SequenceData::Buffer(
                clarity::vm::types::BuffData {
                    data: Vec::from_hex(
                        "973153f86ec2da1748e63f0cf85b89835b42f8ee8018c549868a1308a19f6ca3"
                    )
                    .unwrap(),
                },
            )),
        );
    }
);

test_contract_call_response!(
    test_sha256_int,
    "hashes",
    "sha256-integer",
    |response: ResponseData| {
        assert!(response.committed);
        assert_eq!(
            *response.data,
            Value::Sequence(clarity::vm::types::SequenceData::Buffer(
                clarity::vm::types::BuffData {
                    data: Vec::from_hex(
                        "bf9d9b2cf6fa58e2d98fe7357d73ddf052aba366ea543741510591fbf64cd60d"
                    )
                    .unwrap(),
                },
            )),
        );
    }
);

test_contract_call_response!(
    test_sha256_uint,
    "hashes",
    "sha256-unsigned",
    |response: ResponseData| {
        assert!(response.committed);
        assert_eq!(
            *response.data,
            Value::Sequence(clarity::vm::types::SequenceData::Buffer(
                clarity::vm::types::BuffData {
                    data: Vec::from_hex(
                        "3c9f0d5d10486e680b92df0124aaa55ec061c7684e5e67241b44ed42a323aa5b"
                    )
                    .unwrap(),
                },
            )),
        );
    }
);

test_contract_call_response!(
    test_hash160_buffer,
    "hashes",
    "hash160-buffer",
    |response: ResponseData| {
        assert!(response.committed);
        assert_eq!(
            *response.data,
            Value::Sequence(clarity::vm::types::SequenceData::Buffer(
                clarity::vm::types::BuffData {
                    data: Vec::from_hex("d6f2b43388048a339abd861be2babd817e3717cd").unwrap(),
                },
            )),
        );
    }
);

test_contract_call_response!(
    test_hash160_int,
    "hashes",
    "hash160-integer",
    |response: ResponseData| {
        assert!(response.committed);
        assert_eq!(
            *response.data,
            Value::Sequence(clarity::vm::types::SequenceData::Buffer(
                clarity::vm::types::BuffData {
                    data: Vec::from_hex("9b85445a5562baee1c22211ac662e1c580006ca7").unwrap(),
                },
            )),
        );
    }
);

test_contract_call_response!(
    test_hash160_uint,
    "hashes",
    "hash160-unsigned",
    |response: ResponseData| {
        assert!(response.committed);
        assert_eq!(
            *response.data,
            Value::Sequence(clarity::vm::types::SequenceData::Buffer(
                clarity::vm::types::BuffData {
                    data: Vec::from_hex("105ba6e56008b7de1c41f752db695fca0588f530").unwrap(),
                },
            )),
        );
    }
);

// These tests are disabled because they require a block to be present in the
// chain, which is not the case when running the tests. Once the test framework
// supports this, these tests can be re-enabled.

// test_contract_call_response!(
//     test_gbi_non_existent,
//     "get-block-info",
//     "non-existent",
//     |response: ResponseData| {
//         assert!(response.committed);
//         assert_eq!(*response.data, Value::none());
//     }
// );

// test_contract_call_response!(
//     test_gbi_bhh,
//     "get-block-info",
//     "get-burnchain-header-hash",
//     |response: ResponseData| {
//         assert!(response.committed);
//         assert_eq!(
//             *response.data,
//             Value::some(Value::buff_from(vec![0u8; 32]).unwrap()).unwrap()
//         );
//     }
// );

// test_contract_call_response!(
//     test_gbi_id_hh,
//     "get-block-info",
//     "get-id-header-hash",
//     |response: ResponseData| {
//         assert!(response.committed);
//         assert_eq!(
//             *response.data,
//             Value::some(Value::buff_from(vec![0u8; 32]).unwrap()).unwrap()
//         );
//     }
// );

// test_contract_call_response!(
//     test_gbi_hh,
//     "get-block-info",
//     "get-header-hash",
//     |response: ResponseData| {
//         assert!(response.committed);
//         assert_eq!(
//             *response.data,
//             Value::some(Value::buff_from(vec![0u8; 32]).unwrap()).unwrap()
//         );
//     }
// );

// test_contract_call_response!(
//     test_gbi_miner_address,
//     "get-block-info",
//     "get-miner-address",
//     |response: ResponseData| {
//         assert!(response.committed);
//         assert_eq!(
//             *response.data,
//             Value::some(StandardPrincipalData::transient().into()).unwrap()
//         );
//     }
// );

// test_contract_call_response!(
//     test_gbi_time,
//     "get-block-info",
//     "get-time",
//     |response: ResponseData| {
//         assert!(response.committed);
//         assert_eq!(*response.data, Value::some(Value::UInt(42)).unwrap());
//     }
// );

// test_contract_call_response!(
//     test_gbi_block_reward,
//     "get-block-info",
//     "get-block-reward",
//     |response: ResponseData| {
//         assert!(response.committed);
//         assert_eq!(*response.data, Value::some(Value::UInt(0)).unwrap());
//     }
// );

// test_contract_call_response!(
//     test_gbi_miner_spend_total,
//     "get-block-info",
//     "get-miner-spend-total",
//     |response: ResponseData| {
//         assert!(response.committed);
//         assert_eq!(*response.data, Value::some(Value::UInt(0)).unwrap());
//     }
// );

// test_contract_call_response!(
//     test_gbi_miner_spend_winner,
//     "get-block-info",
//     "get-miner-spend-winner",
//     |response: ResponseData| {
//         assert!(response.committed);
//         assert_eq!(*response.data, Value::some(Value::UInt(0)).unwrap());
//     }
// );

test_multi_contract_call_response!(
    test_contract_call_no_args,
    ["contract-callee", "multi-contract/contract-caller"],
    "contract-caller",
    "no-args",
    |response: ResponseData| {
        assert!(response.committed);
        assert_eq!(*response.data, Value::UInt(42));
    }
);

test_multi_contract_call_response!(
    test_contract_call_one_simple_arg,
    ["contract-callee", "multi-contract/contract-caller"],
    "contract-caller",
    "one-simple-arg",
    |response: ResponseData| {
        assert!(response.committed);
        assert_eq!(*response.data, Value::Int(17));
    }
);

test_multi_contract_call_response!(
    test_contract_call_one_arg,
    ["contract-callee", "multi-contract/contract-caller"],
    "contract-caller",
    "one-arg",
    |response: ResponseData| {
        assert!(response.committed);
        assert_eq!(
            *response.data,
            Value::string_ascii_from_bytes("hello".to_string().into_bytes()).unwrap()
        );
    }
);

test_multi_contract_call_response!(
    test_contract_call_two_simple_args,
    ["contract-callee", "multi-contract/contract-caller"],
    "contract-caller",
    "two-simple-args",
    |response: ResponseData| {
        assert!(response.committed);
        assert_eq!(*response.data, Value::Int(42 + 17),);
    }
);

test_multi_contract_call_response!(
    test_contract_call_two_args,
    ["contract-callee", "multi-contract/contract-caller"],
    "contract-caller",
    "two-args",
    |response: ResponseData| {
        assert!(response.committed);
        assert_eq!(
            *response.data,
            Value::string_ascii_from_bytes("hello world".to_string().into_bytes()).unwrap()
        );
    }
);

test_contract_call_response_events!(
    test_print_int,
    "print",
    "print-int",
    |response: ResponseData| {
        assert!(response.committed);
        assert_eq!(*response.data, Value::Int(12345));
    },
    |event_batches: &Vec<EventBatch>| {
        assert_eq!(event_batches.len(), 1);
        assert_eq!(event_batches[0].events.len(), 1);
        if let StacksTransactionEvent::SmartContractEvent(event) = &event_batches[0].events[0] {
            let (ref contract, ref label) = &event.key;
            assert_eq!(
                contract,
                &QualifiedContractIdentifier::local("print").unwrap()
            );
            assert_eq!(label, "print");
            assert_eq!(event.value, Value::Int(12345));
        } else {
            panic!("Unexpected event received from Wasm function call.");
        }
    }
);

test_contract_call_response_events!(
    test_print_uint,
    "print",
    "print-uint",
    |response: ResponseData| {
        assert!(response.committed);
        assert_eq!(*response.data, Value::UInt(98765));
    },
    |event_batches: &Vec<EventBatch>| {
        assert_eq!(event_batches.len(), 1);
        assert_eq!(event_batches[0].events.len(), 1);
        if let StacksTransactionEvent::SmartContractEvent(event) = &event_batches[0].events[0] {
            let (ref contract, ref label) = &event.key;
            assert_eq!(
                contract,
                &QualifiedContractIdentifier::local("print").unwrap()
            );
            assert_eq!(label, "print");
            assert_eq!(event.value, Value::UInt(98765));
        } else {
            panic!("Unexpected event received from Wasm function call.");
        }
    }
);

test_contract_call_response_events!(
    test_print_standard_principal,
    "print",
    "print-standard-principal",
    |response: ResponseData| {
        assert!(response.committed);
        assert_eq!(
            *response.data,
            Value::Principal(
                PrincipalData::parse("ST1PQHQKV0RJXZFY1DGX8MNSNYVE3VGZJSRTPGZGM").unwrap()
            )
        );
    },
    |event_batches: &Vec<EventBatch>| {
        assert_eq!(event_batches.len(), 1);
        assert_eq!(event_batches[0].events.len(), 1);
        if let StacksTransactionEvent::SmartContractEvent(event) = &event_batches[0].events[0] {
            let (ref contract, ref label) = &event.key;
            assert_eq!(
                contract,
                &QualifiedContractIdentifier::local("print").unwrap()
            );
            assert_eq!(label, "print");
            assert_eq!(
                event.value,
                Value::Principal(
                    PrincipalData::parse("ST1PQHQKV0RJXZFY1DGX8MNSNYVE3VGZJSRTPGZGM").unwrap()
                )
            );
        } else {
            panic!("Unexpected event received from Wasm function call.");
        }
    }
);

test_contract_call_response_events!(
    test_print_contract_principal,
    "print",
    "print-contract-principal",
    |response: ResponseData| {
        assert!(response.committed);
        assert_eq!(
            *response.data,
            Value::Principal(
                PrincipalData::parse("ST1PQHQKV0RJXZFY1DGX8MNSNYVE3VGZJSRTPGZGM.foo").unwrap()
            )
        );
    },
    |event_batches: &Vec<EventBatch>| {
        assert_eq!(event_batches.len(), 1);
        assert_eq!(event_batches[0].events.len(), 1);
        if let StacksTransactionEvent::SmartContractEvent(event) = &event_batches[0].events[0] {
            let (ref contract, ref label) = &event.key;
            assert_eq!(
                contract,
                &QualifiedContractIdentifier::local("print").unwrap()
            );
            assert_eq!(label, "print");
            assert_eq!(
                event.value,
                Value::Principal(
                    PrincipalData::parse("ST1PQHQKV0RJXZFY1DGX8MNSNYVE3VGZJSRTPGZGM.foo").unwrap()
                )
            );
        } else {
            panic!("Unexpected event received from Wasm function call.");
        }
    }
);

test_contract_call_response_events!(
    test_print_response_ok_int,
    "print",
    "print-response-ok-int",
    |response: ResponseData| {
        assert!(response.committed);
        assert_eq!(*response.data, Value::Int(12345));
    },
    |event_batches: &Vec<EventBatch>| {
        assert_eq!(event_batches.len(), 1);
        assert_eq!(event_batches[0].events.len(), 1);
        if let StacksTransactionEvent::SmartContractEvent(event) = &event_batches[0].events[0] {
            let (ref contract, ref label) = &event.key;
            assert_eq!(
                contract,
                &QualifiedContractIdentifier::local("print").unwrap()
            );
            assert_eq!(label, "print");
            assert_eq!(event.value, Value::okay(Value::Int(12345)).unwrap());
        } else {
            panic!("Unexpected event received from Wasm function call.");
        }
    }
);

test_contract_call_response_events!(
    test_print_response_err_uint,
    "print",
    "print-response-err-uint",
    |response: ResponseData| {
        assert!(!response.committed);
        assert_eq!(*response.data, Value::UInt(98765));
    },
    |event_batches: &Vec<EventBatch>| {
        assert_eq!(event_batches.len(), 1);
        assert_eq!(event_batches[0].events.len(), 1);
        if let StacksTransactionEvent::SmartContractEvent(event) = &event_batches[0].events[0] {
            let (ref contract, ref label) = &event.key;
            assert_eq!(
                contract,
                &QualifiedContractIdentifier::local("print").unwrap()
            );
            assert_eq!(label, "print");
            assert_eq!(event.value, Value::error(Value::UInt(98765)).unwrap());
        } else {
            panic!("Unexpected event received from Wasm function call.");
        }
    }
);

test_contract_call_response_events!(
    test_print_response_ok_principal,
    "print",
    "print-response-ok-principal",
    |response: ResponseData| {
        assert!(response.committed);
        assert_eq!(
            *response.data,
            Value::Principal(
                PrincipalData::parse("ST1PQHQKV0RJXZFY1DGX8MNSNYVE3VGZJSRTPGZGM").unwrap()
            )
        );
    },
    |event_batches: &Vec<EventBatch>| {
        assert_eq!(event_batches.len(), 1);
        assert_eq!(event_batches[0].events.len(), 1);
        if let StacksTransactionEvent::SmartContractEvent(event) = &event_batches[0].events[0] {
            let (ref contract, ref label) = &event.key;
            assert_eq!(
                contract,
                &QualifiedContractIdentifier::local("print").unwrap()
            );
            assert_eq!(label, "print");
            assert_eq!(
                event.value,
                Value::okay(Value::Principal(
                    PrincipalData::parse("ST1PQHQKV0RJXZFY1DGX8MNSNYVE3VGZJSRTPGZGM").unwrap()
                ))
                .unwrap()
            );
        } else {
            panic!("Unexpected event received from Wasm function call.");
        }
    }
);

test_contract_call_response_events!(
    test_print_response_err_principal,
    "print",
    "print-response-err-principal",
    |response: ResponseData| {
        assert!(!response.committed);
        assert_eq!(
            *response.data,
            Value::Principal(
                PrincipalData::parse("ST1PQHQKV0RJXZFY1DGX8MNSNYVE3VGZJSRTPGZGM").unwrap()
            )
        );
    },
    |event_batches: &Vec<EventBatch>| {
        assert_eq!(event_batches.len(), 1);
        assert_eq!(event_batches[0].events.len(), 1);
        if let StacksTransactionEvent::SmartContractEvent(event) = &event_batches[0].events[0] {
            let (ref contract, ref label) = &event.key;
            assert_eq!(
                contract,
                &QualifiedContractIdentifier::local("print").unwrap()
            );
            assert_eq!(label, "print");
            assert_eq!(
                event.value,
                Value::error(Value::Principal(
                    PrincipalData::parse("ST1PQHQKV0RJXZFY1DGX8MNSNYVE3VGZJSRTPGZGM").unwrap()
                ))
                .unwrap()
            );
        } else {
            panic!("Unexpected event received from Wasm function call.");
        }
    }
);

test_contract_call_response_events!(
    test_print_true,
    "print",
    "print-true",
    |response: ResponseData| {
        assert!(response.committed);
        assert_eq!(*response.data, Value::Bool(true));
    },
    |event_batches: &Vec<EventBatch>| {
        assert_eq!(event_batches.len(), 1);
        assert_eq!(event_batches[0].events.len(), 1);
        if let StacksTransactionEvent::SmartContractEvent(event) = &event_batches[0].events[0] {
            let (ref contract, ref label) = &event.key;
            assert_eq!(
                contract,
                &QualifiedContractIdentifier::local("print").unwrap()
            );
            assert_eq!(label, "print");
            assert_eq!(event.value, Value::Bool(true));
        } else {
            panic!("Unexpected event received from Wasm function call.");
        }
    }
);

test_contract_call_response_events!(
    test_print_false,
    "print",
    "print-false",
    |response: ResponseData| {
        assert!(response.committed);
        assert_eq!(*response.data, Value::Bool(false));
    },
    |event_batches: &Vec<EventBatch>| {
        assert_eq!(event_batches.len(), 1);
        assert_eq!(event_batches[0].events.len(), 1);
        if let StacksTransactionEvent::SmartContractEvent(event) = &event_batches[0].events[0] {
            let (ref contract, ref label) = &event.key;
            assert_eq!(
                contract,
                &QualifiedContractIdentifier::local("print").unwrap()
            );
            assert_eq!(label, "print");
            assert_eq!(event.value, Value::Bool(false));
        } else {
            panic!("Unexpected event received from Wasm function call.");
        }
    }
);

test_contract_call_response_events!(
    test_print_none,
    "print",
    "print-none",
    |response: ResponseData| {
        assert!(response.committed);
        assert_eq!(*response.data, Value::none());
    },
    |event_batches: &Vec<EventBatch>| {
        assert_eq!(event_batches.len(), 1);
        assert_eq!(event_batches[0].events.len(), 1);
        if let StacksTransactionEvent::SmartContractEvent(event) = &event_batches[0].events[0] {
            let (ref contract, ref label) = &event.key;
            assert_eq!(
                contract,
                &QualifiedContractIdentifier::local("print").unwrap()
            );
            assert_eq!(label, "print");
            assert_eq!(event.value, Value::none());
        } else {
            panic!("Unexpected event received from Wasm function call.");
        }
    }
);

test_contract_call_response_events!(
    test_print_some,
    "print",
    "print-some",
    |response: ResponseData| {
        assert!(response.committed);
        assert_eq!(*response.data, Value::some(Value::Int(42)).unwrap());
    },
    |event_batches: &Vec<EventBatch>| {
        assert_eq!(event_batches.len(), 1);
        assert_eq!(event_batches[0].events.len(), 1);
        if let StacksTransactionEvent::SmartContractEvent(event) = &event_batches[0].events[0] {
            let (ref contract, ref label) = &event.key;
            assert_eq!(
                contract,
                &QualifiedContractIdentifier::local("print").unwrap()
            );
            assert_eq!(label, "print");
            assert_eq!(event.value, Value::some(Value::Int(42)).unwrap());
        } else {
            panic!("Unexpected event received from Wasm function call.");
        }
    }
);

test_contract_call_response_events!(
    test_print_list,
    "print",
    "print-list",
    |response: ResponseData| {
        assert!(response.committed);
        assert_eq!(
            *response.data,
            Value::list_from(vec![Value::Int(1), Value::Int(2), Value::Int(3)]).unwrap()
        );
    },
    |event_batches: &Vec<EventBatch>| {
        assert_eq!(event_batches.len(), 1);
        assert_eq!(event_batches[0].events.len(), 1);
        if let StacksTransactionEvent::SmartContractEvent(event) = &event_batches[0].events[0] {
            let (ref contract, ref label) = &event.key;
            assert_eq!(
                contract,
                &QualifiedContractIdentifier::local("print").unwrap()
            );
            assert_eq!(label, "print");
            assert_eq!(
                event.value,
                Value::list_from(vec![Value::Int(1), Value::Int(2), Value::Int(3)]).unwrap()
            );
        } else {
            panic!("Unexpected event received from Wasm function call.");
        }
    }
);

test_contract_call_response_events!(
    test_print_list_principals,
    "print",
    "print-list-principals",
    |response: ResponseData| {
        assert!(response.committed);
        assert_eq!(
            *response.data,
            Value::list_from(vec![
                Value::Principal(
                    PrincipalData::parse("ST1PQHQKV0RJXZFY1DGX8MNSNYVE3VGZJSRTPGZGM").unwrap()
                ),
                Value::Principal(
                    PrincipalData::parse("ST1PQHQKV0RJXZFY1DGX8MNSNYVE3VGZJSRTPGZGM.contract")
                        .unwrap()
                )
            ])
            .unwrap()
        );
    },
    |event_batches: &Vec<EventBatch>| {
        assert_eq!(event_batches.len(), 1);
        assert_eq!(event_batches[0].events.len(), 1);
        if let StacksTransactionEvent::SmartContractEvent(event) = &event_batches[0].events[0] {
            let (ref contract, ref label) = &event.key;
            assert_eq!(
                contract,
                &QualifiedContractIdentifier::local("print").unwrap()
            );
            assert_eq!(label, "print");
            assert_eq!(
                event.value,
                Value::list_from(vec![
                    Value::Principal(
                        PrincipalData::parse("ST1PQHQKV0RJXZFY1DGX8MNSNYVE3VGZJSRTPGZGM").unwrap()
                    ),
                    Value::Principal(
                        PrincipalData::parse("ST1PQHQKV0RJXZFY1DGX8MNSNYVE3VGZJSRTPGZGM.contract")
                            .unwrap()
                    )
                ])
                .unwrap()
            );
        } else {
            panic!("Unexpected event received from Wasm function call.");
        }
    }
);

test_contract_call_response_events!(
    test_print_list_empty,
    "print",
    "print-list-empty",
    |response: ResponseData| {
        assert!(response.committed);
        assert_eq!(*response.data, Value::list_from(vec![]).unwrap());
    },
    |event_batches: &Vec<EventBatch>| {
        assert_eq!(event_batches.len(), 1);
        assert_eq!(event_batches[0].events.len(), 1);
        if let StacksTransactionEvent::SmartContractEvent(event) = &event_batches[0].events[0] {
            let (ref contract, ref label) = &event.key;
            assert_eq!(
                contract,
                &QualifiedContractIdentifier::local("print").unwrap()
            );
            assert_eq!(label, "print");
            assert_eq!(event.value, Value::list_from(vec![]).unwrap());
        } else {
            panic!("Unexpected event received from Wasm function call.");
        }
    }
);

test_contract_call_response_events!(
    test_print_buffer,
    "print",
    "print-buffer",
    |response: ResponseData| {
        assert!(response.committed);
        assert_eq!(
            *response.data,
            Value::buff_from(vec![0xde, 0xad, 0xbe, 0xef]).unwrap()
        );
    },
    |event_batches: &Vec<EventBatch>| {
        assert_eq!(event_batches.len(), 1);
        assert_eq!(event_batches[0].events.len(), 1);
        if let StacksTransactionEvent::SmartContractEvent(event) = &event_batches[0].events[0] {
            let (ref contract, ref label) = &event.key;
            assert_eq!(
                contract,
                &QualifiedContractIdentifier::local("print").unwrap()
            );
            assert_eq!(label, "print");
            assert_eq!(
                event.value,
                Value::buff_from(vec![0xde, 0xad, 0xbe, 0xef]).unwrap()
            );
        } else {
            panic!("Unexpected event received from Wasm function call.");
        }
    }
);

test_contract_call_response_events!(
    test_print_buffer_empty,
    "print",
    "print-buffer-empty",
    |response: ResponseData| {
        assert!(response.committed);
        assert_eq!(*response.data, Value::buff_from(vec![]).unwrap());
    },
    |event_batches: &Vec<EventBatch>| {
        assert_eq!(event_batches.len(), 1);
        assert_eq!(event_batches[0].events.len(), 1);
        if let StacksTransactionEvent::SmartContractEvent(event) = &event_batches[0].events[0] {
            let (ref contract, ref label) = &event.key;
            assert_eq!(
                contract,
                &QualifiedContractIdentifier::local("print").unwrap()
            );
            assert_eq!(label, "print");
            assert_eq!(event.value, Value::buff_from(vec![]).unwrap());
        } else {
            panic!("Unexpected event received from Wasm function call.");
        }
    }
);

test_contract_call_response_events!(
    test_print_side_effect,
    "print",
    "print-side-effect",
    |response: ResponseData| {
        assert!(response.committed);
        assert_eq!(*response.data, Value::UInt(1));
    },
    |event_batches: &Vec<EventBatch>| {
        assert_eq!(event_batches.len(), 1);
        assert_eq!(event_batches[0].events.len(), 1);
        if let StacksTransactionEvent::SmartContractEvent(event) = &event_batches[0].events[0] {
            let (ref contract, ref label) = &event.key;
            assert_eq!(
                contract,
                &QualifiedContractIdentifier::local("print").unwrap()
            );
            assert_eq!(label, "print");
            assert_eq!(event.value, Value::Bool(true));
        } else {
            panic!("Unexpected event received from Wasm function call.");
        }
    }
);

test_contract_call_response_events!(
    test_print_string_ascii,
    "print",
    "print-string-ascii",
    |response: ResponseData| {
        assert!(response.committed);
        assert_eq!(
            *response.data,
            Value::string_ascii_from_bytes("hello world".to_string().into_bytes()).unwrap()
        );
    },
    |event_batches: &Vec<EventBatch>| {
        assert_eq!(event_batches.len(), 1);
        assert_eq!(event_batches[0].events.len(), 1);
        if let StacksTransactionEvent::SmartContractEvent(event) = &event_batches[0].events[0] {
            let (ref contract, ref label) = &event.key;
            assert_eq!(
                contract,
                &QualifiedContractIdentifier::local("print").unwrap()
            );
            assert_eq!(label, "print");
            assert_eq!(
                event.value,
                Value::string_ascii_from_bytes("hello world".to_string().into_bytes()).unwrap()
            );
        } else {
            panic!("Unexpected event received from Wasm function call.");
        }
    }
);

test_contract_call_response_events!(
    test_print_string_ascii_empty,
    "print",
    "print-string-ascii-empty",
    |response: ResponseData| {
        assert!(response.committed);
        assert_eq!(
            *response.data,
            Value::string_ascii_from_bytes(vec![]).unwrap()
        );
    },
    |event_batches: &Vec<EventBatch>| {
        assert_eq!(event_batches.len(), 1);
        assert_eq!(event_batches[0].events.len(), 1);
        if let StacksTransactionEvent::SmartContractEvent(event) = &event_batches[0].events[0] {
            let (ref contract, ref label) = &event.key;
            assert_eq!(
                contract,
                &QualifiedContractIdentifier::local("print").unwrap()
            );
            assert_eq!(label, "print");
            assert_eq!(event.value, Value::string_ascii_from_bytes(vec![]).unwrap());
        } else {
            panic!("Unexpected event received from Wasm function call.");
        }
    }
);

test_contract_call_response_events!(
    test_print_tuple,
    "print",
    "print-tuple",
    |response: ResponseData| {
        assert!(response.committed);
        assert_eq!(
            *response.data,
            Value::Tuple(
                TupleData::from_data(vec![
                    ("key1".into(), Value::Int(1)),
                    ("key2".into(), Value::Bool(true))
                ])
                .unwrap()
            )
        );
    },
    |event_batches: &Vec<EventBatch>| {
        assert_eq!(event_batches.len(), 1);
        assert_eq!(event_batches[0].events.len(), 1);
        if let StacksTransactionEvent::SmartContractEvent(event) = &event_batches[0].events[0] {
            let (ref contract, ref label) = &event.key;
            assert_eq!(
                contract,
                &QualifiedContractIdentifier::local("print").unwrap()
            );
            assert_eq!(label, "print");
            assert_eq!(
                event.value,
                Value::Tuple(
                    TupleData::from_data(vec![
                        ("key1".into(), Value::Int(1)),
                        ("key2".into(), Value::Bool(true))
                    ])
                    .unwrap()
                )
            );
        } else {
            panic!("Unexpected event received from Wasm function call.");
        }
    }
);

test_contract_call_response!(test_tuple, "tuple", "simple", |response: ResponseData| {
    assert!(response.committed);
    assert_eq!(
        *response.data,
        Value::Tuple(
            TupleData::from_data(vec![
                ("a".into(), Value::Int(1)),
                ("b".into(), Value::UInt(2))
            ])
            .unwrap()
        )
    );
});

test_contract_call_response!(
    test_tuple_out_of_order,
    "tuple",
    "out-of-order",
    |response: ResponseData| {
        assert!(response.committed);
        assert_eq!(
            *response.data,
            Value::Tuple(
                TupleData::from_data(vec![
                    ("a".into(), Value::Int(1)),
                    ("b".into(), Value::UInt(2))
                ])
                .unwrap()
            )
        );
    }
);

test_contract_call_response!(
    test_tuple_list_syntax,
    "tuple",
    "list-syntax",
    |response: ResponseData| {
        assert!(response.committed);
        assert_eq!(
            *response.data,
            Value::Tuple(
                TupleData::from_data(vec![
                    ("a".into(), Value::Int(1)),
                    ("b".into(), Value::UInt(2))
                ])
                .unwrap()
            )
        );
    }
);

test_contract_call_response!(
    test_tuple_strings,
    "tuple",
    "strings",
    |response: ResponseData| {
        assert!(response.committed);
        assert_eq!(
            *response.data,
            Value::Tuple(
                TupleData::from_data(vec![
                    (
                        "one".into(),
                        Value::string_ascii_from_bytes("one".to_string().into_bytes()).unwrap()
                    ),
                    (
                        "two".into(),
                        Value::string_ascii_from_bytes("two".to_string().into_bytes()).unwrap()
                    ),
                    (
                        "three".into(),
                        Value::string_ascii_from_bytes("three".to_string().into_bytes()).unwrap()
                    )
                ])
                .unwrap()
            )
        );
    }
);

test_contract_call_response!(
    test_tuple_nested,
    "tuple",
    "nested",
    |response: ResponseData| {
        assert!(response.committed);
        assert_eq!(
            *response.data,
            Value::Tuple(
                TupleData::from_data(vec![
                    ("a".into(), Value::Int(1)),
                    (
                        "b".into(),
                        Value::Tuple(
                            TupleData::from_data(vec![
                                ("c".into(), Value::Int(2)),
                                ("d".into(), Value::Int(3))
                            ])
                            .unwrap()
                        )
                    )
                ])
                .unwrap()
            )
        );
    }
);

test_contract_call_response!(
    test_tuple_get_first,
    "tuple",
    "get-first",
    |response: ResponseData| {
        assert!(response.committed);
        assert_eq!(*response.data, Value::Int(42));
    }
);

test_contract_call_response!(
    test_tuple_get_last,
    "tuple",
    "get-last",
    |response: ResponseData| {
        assert!(response.committed);
        assert_eq!(
            *response.data,
            Value::string_ascii_from_bytes(
                "Great ideas often receive violent opposition from mediocre minds."
                    .to_string()
                    .into_bytes()
            )
            .unwrap()
        );
    }
);

test_contract_call_response!(
    test_tuple_get_only,
    "tuple",
    "get-only",
    |response: ResponseData| {
        assert!(response.committed);
        assert_eq!(
            *response.data,
            Value::buff_from(0x12345678i32.to_be_bytes().to_vec()).unwrap()
        );
    }
);

test_contract_call_response!(
    test_tuple_merge,
    "tuple",
    "tuple-merge",
    |response: ResponseData| {
        assert!(response.committed);
        assert_eq!(
            *response.data,
            Value::Tuple(
                TupleData::from_data(vec![
                    ("a".into(), Value::Int(1)),
                    ("b".into(), Value::Bool(false))
                ])
                .unwrap()
            )
        );
    }
);

test_contract_call_response!(
    test_tuple_merge_multiple,
    "tuple",
    "tuple-merge-multiple",
    |response: ResponseData| {
        assert!(response.committed);
        assert_eq!(
            *response.data,
            Value::Tuple(
                TupleData::from_data(vec![
                    ("a".into(), Value::Int(1)),
                    (
                        "b".into(),
                        Value::string_ascii_from_bytes("ok".to_string().into_bytes()).unwrap()
                    ),
                    ("c".into(), Value::Bool(false)),
                    ("d".into(), Value::buff_from(vec![]).unwrap())
                ])
                .unwrap()
            )
        );
    }
);

test_contract_call_response!(
    test_tuple_merge_overwrite,
    "tuple",
    "tuple-merge-overwrite",
    |response: ResponseData| {
        assert!(response.committed);
        assert_eq!(
            *response.data,
            Value::Tuple(
                TupleData::from_data(vec![
                    ("a".into(), Value::UInt(42)),
                    (
                        "b".into(),
                        Value::string_ascii_from_bytes("goodbye".to_string().into_bytes()).unwrap()
                    )
                ])
                .unwrap()
            )
        );
    }
);

test_contract_call_response!(
    test_buff_to_uint_be,
    "buffer-to-integer",
    "buff_to_uint_be",
    |response: ResponseData| {
        assert!(response.committed);
        assert_eq!(
            *response.data,
            Value::UInt(171643470492608469511538647592439832082)
        )
    }
);

test_contract_call_response!(
    test_buff_to_int_be,
    "buffer-to-integer",
    "buff_to_int_be",
    |response: ResponseData| {
        assert!(response.committed);
        assert_eq!(
            *response.data,
            Value::Int(-168638896428329993951835959839328379374),
        )
    }
);

test_contract_call_response!(
    test_buff_to_uint_le,
    "buffer-to-integer",
    "buff_to_uint_le",
    |response: ResponseData| {
        assert!(response.committed);
        assert_eq!(
            *response.data,
            Value::UInt(25079978013418778635005664149300846977)
        )
    }
);

test_contract_call_response!(
    test_buff_to_int_le,
    "buffer-to-integer",
    "buff_to_int_le",
    |response: ResponseData| {
        assert!(response.committed);
        assert_eq!(
            *response.data,
            Value::Int(25079978013418778635005664149300846977),
        )
    }
);

test_contract_call_response!(
<<<<<<< HEAD
    test_append,
    "sequences",
    "list-append",
    |response: ResponseData| {
        assert!(response.committed);
        assert_eq!(
            *response.data,
            Value::list_from(vec![Value::Int(1), Value::Int(2), Value::Int(3)]).unwrap()
        );
=======
    test_not_false,
    "not",
    "assert-truthy",
    |response: ResponseData| {
        assert!(response.committed);
        assert_eq!(*response.data, Value::Bool(true));
>>>>>>> edf6a61a
    }
);

test_contract_call_response!(
<<<<<<< HEAD
    test_append_strings,
    "sequences",
    "list-append-strings",
    |response: ResponseData| {
        assert!(response.committed);
        assert_eq!(
            *response.data,
            Value::list_from(vec![
                Value::string_ascii_from_bytes("hello".to_string().into_bytes()).unwrap(),
                Value::string_ascii_from_bytes("world".to_string().into_bytes()).unwrap(),
                Value::string_ascii_from_bytes("!".to_string().into_bytes()).unwrap(),
            ])
            .unwrap()
        );
    }
);

test_contract_call_response!(
    test_append_empty,
    "sequences",
    "list-append-empty",
    |response: ResponseData| {
        assert!(response.committed);
        assert_eq!(
            *response.data,
            Value::list_from(vec![Value::Bool(true)]).unwrap()
        );
    }
);

test_contract_call_response!(
    test_list_as_max_len_some,
    "sequences",
    "list-as-max-len-some",
    |response: ResponseData| {
        assert!(response.committed);
        assert_eq!(
            *response.data,
            Value::some(Value::list_from(vec![Value::Int(1), Value::Int(2)]).unwrap()).unwrap()
        );
    }
);

test_contract_call_response!(
    test_list_as_max_len_none,
    "sequences",
    "list-as-max-len-none",
    |response: ResponseData| {
        assert!(response.committed);
        assert_eq!(*response.data, Value::none());
    }
);

test_contract_call_response!(
    test_list_as_max_len_empty,
    "sequences",
    "list-as-max-len-empty",
    |response: ResponseData| {
        assert!(response.committed);
        assert_eq!(
            *response.data,
            Value::some(Value::list_from(vec![]).unwrap()).unwrap()
        );
    }
);

test_contract_call_response!(
    test_buffer_as_max_len,
    "sequences",
    "buffer-as-max-len",
    |response: ResponseData| {
        assert!(response.committed);
        assert_eq!(
            *response.data,
            Value::some(Value::buff_from(vec![0x12, 0x34, 0x56]).unwrap()).unwrap()
        );
    }
);

test_contract_call_response!(
    test_string_as_max_len,
    "sequences",
    "string-as-max-len",
    |response: ResponseData| {
        assert!(response.committed);
        assert_eq!(
            *response.data,
            Value::some(Value::string_ascii_from_bytes("hello".to_string().into_bytes()).unwrap())
                .unwrap()
        );
    }
);

test_contract_call_response!(
    test_list_concat,
    "sequences",
    "list-concat",
    |response: ResponseData| {
        assert!(response.committed);
        assert_eq!(
            *response.data,
            Value::list_from(vec![
                Value::Int(1),
                Value::Int(2),
                Value::Int(3),
                Value::Int(4)
            ])
            .unwrap()
        );
    }
);

test_contract_call_response!(
    test_string_concat,
    "sequences",
    "string-concat",
    |response: ResponseData| {
        assert!(response.committed);
        assert_eq!(
            *response.data,
            Value::string_ascii_from_bytes("hello world".to_string().into_bytes()).unwrap()
        );
    }
);

test_contract_call_response!(
    test_buffer_concat,
    "sequences",
    "buffer-concat",
    |response: ResponseData| {
        assert!(response.committed);
        assert_eq!(
            *response.data,
            Value::buff_from(vec![0x12, 0x34, 0x56, 0x78, 0x9a, 0xbc]).unwrap()
        );
    }
);

test_contract_call_response!(
    test_list_len,
    "sequences",
    "list-len",
    |response: ResponseData| {
        assert!(response.committed);
        assert_eq!(*response.data, Value::UInt(3));
    }
);

test_contract_call_response!(
    test_string_len,
    "sequences",
    "string-len",
    |response: ResponseData| {
        assert!(response.committed);
        assert_eq!(*response.data, Value::UInt(3));
    }
);

test_contract_call_response!(
    test_buffer_len,
    "sequences",
    "buffer-len",
    |response: ResponseData| {
        assert!(response.committed);
        assert_eq!(*response.data, Value::UInt(3));
    }
);

test_contract_call_response!(
    test_list_len_0,
    "sequences",
    "list-len-0",
    |response: ResponseData| {
        assert!(response.committed);
        assert_eq!(*response.data, Value::UInt(0));
    }
);

test_contract_call_response!(
    test_string_len_0,
    "sequences",
    "string-len-0",
    |response: ResponseData| {
        assert!(response.committed);
        assert_eq!(*response.data, Value::UInt(0));
    }
);

test_contract_call_response!(
    test_buffer_len_0,
    "sequences",
    "buffer-len-0",
    |response: ResponseData| {
        assert!(response.committed);
        assert_eq!(*response.data, Value::UInt(0));
    }
);

test_contract_call_response!(
    test_list_element_at,
    "sequences",
    "list-element-at",
    |response: ResponseData| {
        assert!(response.committed);
        assert_eq!(*response.data, Value::some(Value::Int(2)).unwrap());
    }
);

test_contract_call_response!(
    test_string_element_at,
    "sequences",
    "string-element-at",
    |response: ResponseData| {
        assert!(response.committed);
        assert_eq!(
            *response.data,
            Value::some(Value::string_ascii_from_bytes(vec![b'o']).unwrap()).unwrap()
        );
    }
);

test_contract_call_response!(
    test_buffer_element_at,
    "sequences",
    "buffer-element-at",
    |response: ResponseData| {
        assert!(response.committed);
        assert_eq!(
            *response.data,
            Value::some(Value::buff_from_byte(0x56)).unwrap()
        );
    }
);

test_contract_call_response!(
    test_list_element_at_alias,
    "sequences",
    "list-element-at?",
    |response: ResponseData| {
        assert!(response.committed);
        assert_eq!(*response.data, Value::some(Value::Int(2)).unwrap());
    }
);

test_contract_call_response!(
    test_string_element_at_alias,
    "sequences",
    "string-element-at?",
    |response: ResponseData| {
        assert!(response.committed);
        assert_eq!(
            *response.data,
            Value::some(Value::string_ascii_from_bytes(vec![b'o']).unwrap()).unwrap()
        );
    }
);

test_contract_call_response!(
    test_buffer_element_at_alias,
    "sequences",
    "buffer-element-at?",
    |response: ResponseData| {
        assert!(response.committed);
        assert_eq!(
            *response.data,
            Value::some(Value::buff_from_byte(0x56)).unwrap()
        );
    }
);

test_contract_call_response!(
    test_list_element_at_none,
    "sequences",
    "list-element-at-none",
    |response: ResponseData| {
        assert!(response.committed);
        assert_eq!(*response.data, Value::none());
    }
);

test_contract_call_response!(
    test_string_element_at_none,
    "sequences",
    "string-element-at-none",
    |response: ResponseData| {
        assert!(response.committed);
        assert_eq!(*response.data, Value::none());
    }
);

test_contract_call_response!(
    test_buffer_element_at_none,
    "sequences",
    "buffer-element-at-none",
    |response: ResponseData| {
        assert!(response.committed);
        assert_eq!(*response.data, Value::none());
    }
);

test_contract_call_response!(
    test_element_at_upper_offset,
    "sequences",
    "element-at-upper-offset",
    |response: ResponseData| {
        assert!(response.committed);
        assert_eq!(*response.data, Value::none());
    }
);

test_contract_call_response!(
    test_list_replace_at,
    "sequences",
    "list-replace-at",
    |response: ResponseData| {
        assert!(response.committed);
        assert_eq!(
            *response.data,
            Value::some(
                Value::list_from(vec![Value::Int(1), Value::Int(4), Value::Int(3)]).unwrap()
            )
            .unwrap()
        );
=======
    test_not_true,
    "not",
    "assert-falsy",
    |response: ResponseData| {
        assert!(response.committed);
        assert_eq!(*response.data, Value::Bool(false));
    }
);

test_contract_call_response!(test_xor_int, "xor", "xor-int", |response: ResponseData| {
    assert!(response.committed);
    assert_eq!(*response.data, Value::Int(9));
});

test_contract_call_response!(
    test_xor_uint,
    "xor",
    "xor-uint",
    |response: ResponseData| {
        assert!(response.committed);
        assert_eq!(*response.data, Value::UInt(14));
>>>>>>> edf6a61a
    }
);

test_contract_call_response!(
<<<<<<< HEAD
    test_string_replace_at,
    "sequences",
    "string-replace-at",
    |response: ResponseData| {
        assert!(response.committed);
        assert_eq!(
            *response.data,
            Value::some(Value::string_ascii_from_bytes("jello".to_string().into_bytes()).unwrap())
                .unwrap()
        );
=======
    test_xor_neg_int,
    "xor",
    "xor-neg-int",
    |response: ResponseData| {
        assert!(response.committed);
        assert_eq!(*response.data, Value::Int(7));
>>>>>>> edf6a61a
    }
);

test_contract_call_response!(
<<<<<<< HEAD
    test_buffer_replace_at,
    "sequences",
    "buffer-replace-at",
    |response: ResponseData| {
        assert!(response.committed);
        assert_eq!(
            *response.data,
            Value::some(
                Value::buff_from(vec![0xfe, 0xdc, 0xba, 0x98, 0x67, 0x54, 0x32, 0x10]).unwrap()
            )
            .unwrap()
        );
=======
    test_one_int_equality,
    "equal",
    "one-int-equal",
    |response: ResponseData| {
        assert!(response.committed);
        assert_eq!(*response.data, Value::Bool(true));
>>>>>>> edf6a61a
    }
);

test_contract_call_response!(
<<<<<<< HEAD
    test_list_replace_at_none,
    "sequences",
    "list-replace-at-none",
    |response: ResponseData| {
        assert!(response.committed);
        assert_eq!(*response.data, Value::none());
=======
    test_one_uint_equality,
    "equal",
    "one-uint-equal",
    |response: ResponseData| {
        assert!(response.committed);
        assert_eq!(*response.data, Value::Bool(true));
>>>>>>> edf6a61a
    }
);

test_contract_call_response!(
<<<<<<< HEAD
    test_string_replace_at_none,
    "sequences",
    "string-replace-at-none",
    |response: ResponseData| {
        assert!(response.committed);
        assert_eq!(*response.data, Value::none());
=======
    test_zero_int_equality,
    "equal",
    "two-zero-int-equal",
    |response: ResponseData| {
        assert!(response.committed);
        assert_eq!(*response.data, Value::Bool(true));
>>>>>>> edf6a61a
    }
);

test_contract_call_response!(
<<<<<<< HEAD
    test_buffer_replace_at_none,
    "sequences",
    "buffer-replace-at-none",
    |response: ResponseData| {
        assert!(response.committed);
        assert_eq!(*response.data, Value::none());
=======
    test_zero_uint_equality,
    "equal",
    "two-zero-uint-equal",
    |response: ResponseData| {
        assert!(response.committed);
        assert_eq!(*response.data, Value::Bool(true));
>>>>>>> edf6a61a
    }
);

test_contract_call_response!(
<<<<<<< HEAD
    test_replace_at_check_original,
    "sequences",
    "replace-at-check-original",
    |response: ResponseData| {
        assert!(response.committed);
        assert_eq!(
            *response.data,
            Value::some(Value::string_ascii_from_bytes(vec![b'h']).unwrap()).unwrap()
        );
=======
    test_two_int_equality,
    "equal",
    "two-int-equal",
    |response: ResponseData| {
        assert!(response.committed);
        assert_eq!(*response.data, Value::Bool(true));
>>>>>>> edf6a61a
    }
);

test_contract_call_response!(
<<<<<<< HEAD
    test_list_slice,
    "sequences",
    "list-slice",
    |response: ResponseData| {
        assert!(response.committed);
        assert_eq!(
            *response.data,
            Value::some(
                Value::list_from(vec![Value::Int(2), Value::Int(3), Value::Int(4)]).unwrap()
            )
            .unwrap()
        );
=======
    test_two_uint_equality,
    "equal",
    "two-uint-equal",
    |response: ResponseData| {
        assert!(response.committed);
        assert_eq!(*response.data, Value::Bool(true));
>>>>>>> edf6a61a
    }
);

test_contract_call_response!(
<<<<<<< HEAD
    test_string_slice,
    "sequences",
    "string-slice",
    |response: ResponseData| {
        assert!(response.committed);
        assert_eq!(
            *response.data,
            Value::some(Value::string_ascii_from_bytes(b"l".to_vec()).unwrap()).unwrap()
        );
=======
    test_two_int_unequality,
    "equal",
    "two-int-unequal",
    |response: ResponseData| {
        assert!(response.committed);
        assert_eq!(*response.data, Value::Bool(false));
>>>>>>> edf6a61a
    }
);

test_contract_call_response!(
<<<<<<< HEAD
    test_buffer_slice,
    "sequences",
    "buffer-slice",
    |response: ResponseData| {
        assert!(response.committed);
        assert_eq!(
            *response.data,
            Value::some(Value::buff_from(vec![0x76, 0x54, 0x32]).unwrap()).unwrap()
        );
=======
    test_two_uint_unequality,
    "equal",
    "two-uint-unequal",
    |response: ResponseData| {
        assert!(response.committed);
        assert_eq!(*response.data, Value::Bool(false));
>>>>>>> edf6a61a
    }
);

test_contract_call_response!(
<<<<<<< HEAD
    test_list_slice_none,
    "sequences",
    "list-slice-none",
    |response: ResponseData| {
        assert!(response.committed);
        assert_eq!(*response.data, Value::none());
=======
    test_int_equality,
    "equal",
    "int-equal",
    |response: ResponseData| {
        assert!(response.committed);
        assert_eq!(*response.data, Value::Bool(true));
>>>>>>> edf6a61a
    }
);

test_contract_call_response!(
<<<<<<< HEAD
    test_string_slice_none,
    "sequences",
    "string-slice-none",
    |response: ResponseData| {
        assert!(response.committed);
        assert_eq!(*response.data, Value::none());
=======
    test_uint_equality,
    "equal",
    "uint-equal",
    |response: ResponseData| {
        assert!(response.committed);
        assert_eq!(*response.data, Value::Bool(true));
>>>>>>> edf6a61a
    }
);

test_contract_call_response!(
<<<<<<< HEAD
    test_buffer_slice_none,
    "sequences",
    "buffer-slice-none",
    |response: ResponseData| {
        assert!(response.committed);
        assert_eq!(*response.data, Value::none());
=======
    test_int_unequality,
    "equal",
    "int-unequal",
    |response: ResponseData| {
        assert!(response.committed);
        assert_eq!(*response.data, Value::Bool(false));
>>>>>>> edf6a61a
    }
);

test_contract_call_response!(
<<<<<<< HEAD
    test_list_slice_empty,
    "sequences",
    "list-slice-empty",
    |response: ResponseData| {
        assert!(response.committed);
        assert_eq!(
            *response.data,
            Value::some(Value::list_from(vec![]).unwrap()).unwrap()
        );
=======
    test_int_unequality_2,
    "equal",
    "int-unequal-2",
    |response: ResponseData| {
        assert!(response.committed);
        assert_eq!(*response.data, Value::Bool(false));
>>>>>>> edf6a61a
    }
);

test_contract_call_response!(
<<<<<<< HEAD
    test_string_slice_empty,
    "sequences",
    "string-slice-empty",
    |response: ResponseData| {
        assert!(response.committed);
        assert_eq!(
            *response.data,
            Value::some(Value::string_ascii_from_bytes(vec![]).unwrap()).unwrap()
        );
=======
    test_uint_unequality,
    "equal",
    "uint-unequal",
    |response: ResponseData| {
        assert!(response.committed);
        assert_eq!(*response.data, Value::Bool(false));
>>>>>>> edf6a61a
    }
);

test_contract_call_response!(
<<<<<<< HEAD
    test_buffer_slice_empty,
    "sequences",
    "buffer-slice-empty",
    |response: ResponseData| {
        assert!(response.committed);
        assert_eq!(
            *response.data,
            Value::some(Value::buff_from(vec![]).unwrap()).unwrap()
        );
=======
    test_uint_unequality_2,
    "equal",
    "uint-unequal-2",
    |response: ResponseData| {
        assert!(response.committed);
        assert_eq!(*response.data, Value::Bool(false));
>>>>>>> edf6a61a
    }
);<|MERGE_RESOLUTION|>--- conflicted
+++ resolved
@@ -2847,29 +2847,204 @@
 );
 
 test_contract_call_response!(
-<<<<<<< HEAD
-    test_append,
-    "sequences",
-    "list-append",
-    |response: ResponseData| {
-        assert!(response.committed);
-        assert_eq!(
-            *response.data,
-            Value::list_from(vec![Value::Int(1), Value::Int(2), Value::Int(3)]).unwrap()
-        );
-=======
     test_not_false,
     "not",
     "assert-truthy",
     |response: ResponseData| {
         assert!(response.committed);
         assert_eq!(*response.data, Value::Bool(true));
->>>>>>> edf6a61a
-    }
-);
-
-test_contract_call_response!(
-<<<<<<< HEAD
+    }
+);
+
+test_contract_call_response!(
+    test_not_true,
+    "not",
+    "assert-falsy",
+    |response: ResponseData| {
+        assert!(response.committed);
+        assert_eq!(*response.data, Value::Bool(false));
+    }
+);
+
+test_contract_call_response!(test_xor_int, "xor", "xor-int", |response: ResponseData| {
+    assert!(response.committed);
+    assert_eq!(*response.data, Value::Int(9));
+});
+
+test_contract_call_response!(
+    test_xor_uint,
+    "xor",
+    "xor-uint",
+    |response: ResponseData| {
+        assert!(response.committed);
+        assert_eq!(*response.data, Value::UInt(14));
+    }
+);
+
+test_contract_call_response!(
+    test_xor_neg_int,
+    "xor",
+    "xor-neg-int",
+    |response: ResponseData| {
+        assert!(response.committed);
+        assert_eq!(*response.data, Value::Int(7));
+    }
+);
+
+test_contract_call_response!(
+    test_one_int_equality,
+    "equal",
+    "one-int-equal",
+    |response: ResponseData| {
+        assert!(response.committed);
+        assert_eq!(*response.data, Value::Bool(true));
+    }
+);
+
+test_contract_call_response!(
+    test_one_uint_equality,
+    "equal",
+    "one-uint-equal",
+    |response: ResponseData| {
+        assert!(response.committed);
+        assert_eq!(*response.data, Value::Bool(true));
+    }
+);
+
+test_contract_call_response!(
+    test_zero_int_equality,
+    "equal",
+    "two-zero-int-equal",
+    |response: ResponseData| {
+        assert!(response.committed);
+        assert_eq!(*response.data, Value::Bool(true));
+    }
+);
+
+test_contract_call_response!(
+    test_zero_uint_equality,
+    "equal",
+    "two-zero-uint-equal",
+    |response: ResponseData| {
+        assert!(response.committed);
+        assert_eq!(*response.data, Value::Bool(true));
+    }
+);
+
+test_contract_call_response!(
+    test_two_int_equality,
+    "equal",
+    "two-int-equal",
+    |response: ResponseData| {
+        assert!(response.committed);
+        assert_eq!(*response.data, Value::Bool(true));
+    }
+);
+
+test_contract_call_response!(
+    test_two_uint_equality,
+    "equal",
+    "two-uint-equal",
+    |response: ResponseData| {
+        assert!(response.committed);
+        assert_eq!(*response.data, Value::Bool(true));
+    }
+);
+
+test_contract_call_response!(
+    test_two_int_unequality,
+    "equal",
+    "two-int-unequal",
+    |response: ResponseData| {
+        assert!(response.committed);
+        assert_eq!(*response.data, Value::Bool(false));
+    }
+);
+
+test_contract_call_response!(
+    test_two_uint_unequality,
+    "equal",
+    "two-uint-unequal",
+    |response: ResponseData| {
+        assert!(response.committed);
+        assert_eq!(*response.data, Value::Bool(false));
+    }
+);
+
+test_contract_call_response!(
+    test_int_equality,
+    "equal",
+    "int-equal",
+    |response: ResponseData| {
+        assert!(response.committed);
+        assert_eq!(*response.data, Value::Bool(true));
+    }
+);
+
+test_contract_call_response!(
+    test_uint_equality,
+    "equal",
+    "uint-equal",
+    |response: ResponseData| {
+        assert!(response.committed);
+        assert_eq!(*response.data, Value::Bool(true));
+    }
+);
+
+test_contract_call_response!(
+    test_int_unequality,
+    "equal",
+    "int-unequal",
+    |response: ResponseData| {
+        assert!(response.committed);
+        assert_eq!(*response.data, Value::Bool(false));
+    }
+);
+
+test_contract_call_response!(
+    test_int_unequality_2,
+    "equal",
+    "int-unequal-2",
+    |response: ResponseData| {
+        assert!(response.committed);
+        assert_eq!(*response.data, Value::Bool(false));
+    }
+);
+
+test_contract_call_response!(
+    test_uint_unequality,
+    "equal",
+    "uint-unequal",
+    |response: ResponseData| {
+        assert!(response.committed);
+        assert_eq!(*response.data, Value::Bool(false));
+    }
+);
+
+test_contract_call_response!(
+    test_uint_unequality_2,
+    "equal",
+    "uint-unequal-2",
+    |response: ResponseData| {
+        assert!(response.committed);
+        assert_eq!(*response.data, Value::Bool(false));
+    }
+);
+
+test_contract_call_response!(
+    test_append,
+    "sequences",
+    "list-append",
+    |response: ResponseData| {
+        assert!(response.committed);
+        assert_eq!(
+            *response.data,
+            Value::list_from(vec![Value::Int(1), Value::Int(2), Value::Int(3)]).unwrap()
+        );
+    }
+);
+
+test_contract_call_response!(
     test_append_strings,
     "sequences",
     "list-append-strings",
@@ -3193,34 +3368,10 @@
             )
             .unwrap()
         );
-=======
-    test_not_true,
-    "not",
-    "assert-falsy",
-    |response: ResponseData| {
-        assert!(response.committed);
-        assert_eq!(*response.data, Value::Bool(false));
-    }
-);
-
-test_contract_call_response!(test_xor_int, "xor", "xor-int", |response: ResponseData| {
-    assert!(response.committed);
-    assert_eq!(*response.data, Value::Int(9));
-});
-
-test_contract_call_response!(
-    test_xor_uint,
-    "xor",
-    "xor-uint",
-    |response: ResponseData| {
-        assert!(response.committed);
-        assert_eq!(*response.data, Value::UInt(14));
->>>>>>> edf6a61a
-    }
-);
-
-test_contract_call_response!(
-<<<<<<< HEAD
+    }
+);
+
+test_contract_call_response!(
     test_string_replace_at,
     "sequences",
     "string-replace-at",
@@ -3231,19 +3382,10 @@
             Value::some(Value::string_ascii_from_bytes("jello".to_string().into_bytes()).unwrap())
                 .unwrap()
         );
-=======
-    test_xor_neg_int,
-    "xor",
-    "xor-neg-int",
-    |response: ResponseData| {
-        assert!(response.committed);
-        assert_eq!(*response.data, Value::Int(7));
->>>>>>> edf6a61a
-    }
-);
-
-test_contract_call_response!(
-<<<<<<< HEAD
+    }
+);
+
+test_contract_call_response!(
     test_buffer_replace_at,
     "sequences",
     "buffer-replace-at",
@@ -3256,76 +3398,40 @@
             )
             .unwrap()
         );
-=======
-    test_one_int_equality,
-    "equal",
-    "one-int-equal",
-    |response: ResponseData| {
-        assert!(response.committed);
-        assert_eq!(*response.data, Value::Bool(true));
->>>>>>> edf6a61a
-    }
-);
-
-test_contract_call_response!(
-<<<<<<< HEAD
+    }
+);
+
+test_contract_call_response!(
     test_list_replace_at_none,
     "sequences",
     "list-replace-at-none",
     |response: ResponseData| {
         assert!(response.committed);
         assert_eq!(*response.data, Value::none());
-=======
-    test_one_uint_equality,
-    "equal",
-    "one-uint-equal",
-    |response: ResponseData| {
-        assert!(response.committed);
-        assert_eq!(*response.data, Value::Bool(true));
->>>>>>> edf6a61a
-    }
-);
-
-test_contract_call_response!(
-<<<<<<< HEAD
+    }
+);
+
+test_contract_call_response!(
     test_string_replace_at_none,
     "sequences",
     "string-replace-at-none",
     |response: ResponseData| {
         assert!(response.committed);
         assert_eq!(*response.data, Value::none());
-=======
-    test_zero_int_equality,
-    "equal",
-    "two-zero-int-equal",
-    |response: ResponseData| {
-        assert!(response.committed);
-        assert_eq!(*response.data, Value::Bool(true));
->>>>>>> edf6a61a
-    }
-);
-
-test_contract_call_response!(
-<<<<<<< HEAD
+    }
+);
+
+test_contract_call_response!(
     test_buffer_replace_at_none,
     "sequences",
     "buffer-replace-at-none",
     |response: ResponseData| {
         assert!(response.committed);
         assert_eq!(*response.data, Value::none());
-=======
-    test_zero_uint_equality,
-    "equal",
-    "two-zero-uint-equal",
-    |response: ResponseData| {
-        assert!(response.committed);
-        assert_eq!(*response.data, Value::Bool(true));
->>>>>>> edf6a61a
-    }
-);
-
-test_contract_call_response!(
-<<<<<<< HEAD
+    }
+);
+
+test_contract_call_response!(
     test_replace_at_check_original,
     "sequences",
     "replace-at-check-original",
@@ -3335,19 +3441,10 @@
             *response.data,
             Value::some(Value::string_ascii_from_bytes(vec![b'h']).unwrap()).unwrap()
         );
-=======
-    test_two_int_equality,
-    "equal",
-    "two-int-equal",
-    |response: ResponseData| {
-        assert!(response.committed);
-        assert_eq!(*response.data, Value::Bool(true));
->>>>>>> edf6a61a
-    }
-);
-
-test_contract_call_response!(
-<<<<<<< HEAD
+    }
+);
+
+test_contract_call_response!(
     test_list_slice,
     "sequences",
     "list-slice",
@@ -3360,19 +3457,10 @@
             )
             .unwrap()
         );
-=======
-    test_two_uint_equality,
-    "equal",
-    "two-uint-equal",
-    |response: ResponseData| {
-        assert!(response.committed);
-        assert_eq!(*response.data, Value::Bool(true));
->>>>>>> edf6a61a
-    }
-);
-
-test_contract_call_response!(
-<<<<<<< HEAD
+    }
+);
+
+test_contract_call_response!(
     test_string_slice,
     "sequences",
     "string-slice",
@@ -3382,19 +3470,10 @@
             *response.data,
             Value::some(Value::string_ascii_from_bytes(b"l".to_vec()).unwrap()).unwrap()
         );
-=======
-    test_two_int_unequality,
-    "equal",
-    "two-int-unequal",
-    |response: ResponseData| {
-        assert!(response.committed);
-        assert_eq!(*response.data, Value::Bool(false));
->>>>>>> edf6a61a
-    }
-);
-
-test_contract_call_response!(
-<<<<<<< HEAD
+    }
+);
+
+test_contract_call_response!(
     test_buffer_slice,
     "sequences",
     "buffer-slice",
@@ -3404,76 +3483,40 @@
             *response.data,
             Value::some(Value::buff_from(vec![0x76, 0x54, 0x32]).unwrap()).unwrap()
         );
-=======
-    test_two_uint_unequality,
-    "equal",
-    "two-uint-unequal",
-    |response: ResponseData| {
-        assert!(response.committed);
-        assert_eq!(*response.data, Value::Bool(false));
->>>>>>> edf6a61a
-    }
-);
-
-test_contract_call_response!(
-<<<<<<< HEAD
+    }
+);
+
+test_contract_call_response!(
     test_list_slice_none,
     "sequences",
     "list-slice-none",
     |response: ResponseData| {
         assert!(response.committed);
         assert_eq!(*response.data, Value::none());
-=======
-    test_int_equality,
-    "equal",
-    "int-equal",
-    |response: ResponseData| {
-        assert!(response.committed);
-        assert_eq!(*response.data, Value::Bool(true));
->>>>>>> edf6a61a
-    }
-);
-
-test_contract_call_response!(
-<<<<<<< HEAD
+    }
+);
+
+test_contract_call_response!(
     test_string_slice_none,
     "sequences",
     "string-slice-none",
     |response: ResponseData| {
         assert!(response.committed);
         assert_eq!(*response.data, Value::none());
-=======
-    test_uint_equality,
-    "equal",
-    "uint-equal",
-    |response: ResponseData| {
-        assert!(response.committed);
-        assert_eq!(*response.data, Value::Bool(true));
->>>>>>> edf6a61a
-    }
-);
-
-test_contract_call_response!(
-<<<<<<< HEAD
+    }
+);
+
+test_contract_call_response!(
     test_buffer_slice_none,
     "sequences",
     "buffer-slice-none",
     |response: ResponseData| {
         assert!(response.committed);
         assert_eq!(*response.data, Value::none());
-=======
-    test_int_unequality,
-    "equal",
-    "int-unequal",
-    |response: ResponseData| {
-        assert!(response.committed);
-        assert_eq!(*response.data, Value::Bool(false));
->>>>>>> edf6a61a
-    }
-);
-
-test_contract_call_response!(
-<<<<<<< HEAD
+    }
+);
+
+test_contract_call_response!(
     test_list_slice_empty,
     "sequences",
     "list-slice-empty",
@@ -3483,19 +3526,10 @@
             *response.data,
             Value::some(Value::list_from(vec![]).unwrap()).unwrap()
         );
-=======
-    test_int_unequality_2,
-    "equal",
-    "int-unequal-2",
-    |response: ResponseData| {
-        assert!(response.committed);
-        assert_eq!(*response.data, Value::Bool(false));
->>>>>>> edf6a61a
-    }
-);
-
-test_contract_call_response!(
-<<<<<<< HEAD
+    }
+);
+
+test_contract_call_response!(
     test_string_slice_empty,
     "sequences",
     "string-slice-empty",
@@ -3505,19 +3539,10 @@
             *response.data,
             Value::some(Value::string_ascii_from_bytes(vec![]).unwrap()).unwrap()
         );
-=======
-    test_uint_unequality,
-    "equal",
-    "uint-unequal",
-    |response: ResponseData| {
-        assert!(response.committed);
-        assert_eq!(*response.data, Value::Bool(false));
->>>>>>> edf6a61a
-    }
-);
-
-test_contract_call_response!(
-<<<<<<< HEAD
+    }
+);
+
+test_contract_call_response!(
     test_buffer_slice_empty,
     "sequences",
     "buffer-slice-empty",
@@ -3527,13 +3552,5 @@
             *response.data,
             Value::some(Value::buff_from(vec![]).unwrap()).unwrap()
         );
-=======
-    test_uint_unequality_2,
-    "equal",
-    "uint-unequal-2",
-    |response: ResponseData| {
-        assert!(response.committed);
-        assert_eq!(*response.data, Value::Bool(false));
->>>>>>> edf6a61a
     }
 );